# Based on the cute-dsl example:
# https://github.com/NVIDIA/cutlass/blob/main/examples/python/CuTeDSL/hopper/dense_gemm.py

import enum
from typing import Tuple, Type, Callable, Optional, Union
from dataclasses import dataclass
from functools import partial
import math

from torch import Tensor

import cuda.bindings.driver as cuda

import cutlass
import cutlass.cute as cute
import cutlass.pipeline as pipeline
from cutlass.cute.nvgpu import cpasync, warp, warpgroup
import cutlass.utils.hopper_helpers as sm90_utils
from cutlass import Int32, Float32, Boolean, const_expr
import cutlass.torch as cutlass_torch
from cutlass.cute.runtime import make_ptr


from quack.cute_dsl_utils import ParamsBase, ArgumentsBase
from quack.tile_scheduler import (
    TileSchedulerOptions,
    TileSchedulerArguments,
    TileScheduler,
    VarlenMTileSchedulerArguments,
    VarlenMTileScheduler,
)
from quack.varlen_utils import VarlenArguments
from quack.tensormap_manager import TensorMapManagerSm90

# return PipelineStateWAdvance instead of PipelineState
from quack.pipeline import make_pipeline_state, PipelineTmaCpAsync
import quack.utils as utils
from quack.cute_dsl_utils import get_max_active_clusters
from quack.gemm_wrapper_utils import GemmWrapperBase

"""
A high-performance batched dense GEMM (C = A * B) example for the NVIDIA Hopper architecture
using CUTE DSL.
- Matrix A is MxKxL, L is batch dimension, A can be row-major("K") or column-major("M")
- Matrix B is NxKxL, L is batch dimension, B can be row-major("N") or column-major("K")
- Matrix C is MxNxL, L is batch dimension, C can be row-major("N") or column-major("M")

This GEMM kernel supports the following features:
    - Utilizes Tensor Memory Access (TMA) for efficient memory operations
    - Utilizes Hopper's WGMMA for matrix multiply-accumulate (MMA) operations
    - Implements TMA multicast with cluster to reduce L2 memory traffic
    - Supports multi-stage pipeline to overlap computation and memory access

This GEMM works as follows:
1. Load A and B matrices from global memory (GMEM) to shared memory (SMEM) using TMA operations.
2. Perform matrix multiply-accumulate (MMA) operations using WGMMA instruction.
3. Store results from registers (RMEM) to shared memory (SMEM), then to global memory (GMEM) with TMA operations.

Hopper WGMMA instructions operate as follows:
- Read matrix A from SMEM
- Read matrix B from SMEM
- Perform MMA operation and store the result in Accumulator(register)

Constraints:
* Supported input data types: fp16, fp8 (e4m3fn, e5m2)
* For fp16 types, A and B must have the same data type
* For fp8 types, A and B can have different types (e4m3fn or e5m2) but both must be 8-bit
* Fp8 types only support k-major layout
* Only fp32 accumulation is supported in this example
* CTA tile shape M must be 64/128
* CTA tile shape N must be 64/128/256
* CTA tile shape K must be 64
* Cluster shape M/N must be positive and power of 2, total cluster size <= 4
* The contiguous dimension of A/B/C tensors must be at least 16 bytes aligned,
  i.e, number of elements is a multiple of 8, 16 for Float16, and Float8, respectively.
"""


class NamedBarrierGemm(enum.IntEnum):
    Epilogue = enum.auto()  # starts from 1 as barrier 0 is reserved for sync_threads()
    # For mainloop load warps to signal that the epilogue load warp can start.
    # This is to avoid loading C too early, interfering with loading A and B.
    EpilogueLoad = enum.auto()
    MmaWG0 = enum.auto()
    MmaWG1 = enum.auto()
    EpiWG0 = enum.auto()
    EpiWG1 = enum.auto()


class GemmSm90:
    """
    This class implements batched matrix multiplication (C = A x B) with support for various data types
    and architectural features specific to Hopper GPUs.

    :param acc_dtype: Data type for accumulation during computation
    :type acc_dtype: type[cutlass.Numeric]
    :param tile_shape_mnk: Shape of the CTA tile (M,N,K)
    :type tile_shape_mnk: Tuple[int, int, int]
    :param cluster_shape_mnk: Cluster dimensions (M,N,K) for parallel processing
    :type cluster_shape_mnk: Tuple[int, int, int]

    :note: Data type requirements:
        - For 16-bit types: A and B must have the same data type
        - For 8-bit types: A and B can have different types (Float8E4M3FN/Float8E5M2) as long as both are 8-bit
        - Float8 types only support k-major layout

    :note: Supported data types:
        - Float16
        - BFloat16
        - Float8E4M3FN/Float8E5M2

    :note: Supported accumulation types:
        - Float32 (for all floating point inputs)

    :note: Constraints:
        - Cluster shape M/N must be positive and power of 2, total cluster size <= 4

    Example:
        >>> gemm = GemmSm90(
        ...     acc_dtype=cutlass.Float32,
        ...     tile_shape_mnk=(128, 256, 64),
        ...     cluster_shape_mnk=(1, 1, 1)
        ... )
        >>> gemm(a_tensor, b_tensor, c_tensor, stream)
    """

    bytes_per_tensormap = 128

    @dataclass
    class EpilogueArguments(ArgumentsBase):
        alpha: Optional[Float32 | cute.Tensor] = None
        beta: Optional[Float32 | cute.Tensor] = None

    @dataclass
    class EpilogueParams(ParamsBase):
        alpha: Optional[Float32 | cute.Tensor] = None
        beta: Optional[Float32 | cute.Tensor] = None

    def __init__(
        self,
        acc_dtype: Type[cutlass.Numeric],
        a_dtype: Type[cutlass.Numeric],
        tile_shape_mnk: Tuple[int, int, int],
        cluster_shape_mnk: Tuple[int, int, int],
        pingpong: bool = False,
        is_persistent: bool = True,
        fp8_fast_accum: bool = False,
        gather_A: bool = False,
    ):
        """
        Initializes the configuration for a Hopper dense GEMM kernel.

        This configuration includes data types for operands, tile shape, cluster configuration,
        and thread layout.

        :param acc_dtype: Data type for accumulation during computation
        :type acc_dtype: type[cutlass.Numeric]
        :param tile_shape_mnk: Shape of the CTA tile (M,N,K)
        :type tile_shape_mnk: Tuple[int, int, int]
        :param cluster_shape_mnk: Cluster dimensions (M,N,K) for parallel processing
        :type cluster_shape_mnk: Tuple[int, int, int]
        """

        self.acc_dtype = acc_dtype
        self.pingpong = pingpong
        self.is_persistent = is_persistent
        if self.pingpong:
            assert self.is_persistent, "Pingpong gemm requires persistent scheduler"
        self.fp8_slow_accum = not fp8_fast_accum and a_dtype.width == 8
        self.gather_A = gather_A
        if gather_A:
            assert cluster_shape_mnk[1] == 1, "Cluster shape N must be 1 for gather A "

        self.cluster_shape_mnk = cluster_shape_mnk
        self.tile_shape_mnk = tuple(tile_shape_mnk)
        tile_M, tile_N = tile_shape_mnk[0], tile_shape_mnk[1]
        # check the cta tile shape
        if not self.pingpong:
            if tile_M not in [64, 128, 192, 256, 320]:
                raise ValueError("CTA tile shape M must be 64/128/192/256/320")
            if tile_M in [192, 320]:  # special case
                tile_N_max = 256 if tile_M == 192 else 160
                if not (tile_N % 32 == 0 and tile_N <= tile_N_max):
                    raise ValueError(
                        f"If tile_m == {tile_M}, CTA tile shape N must be divisible by 32 and <= {tile_N_max}"
                    )
            else:
                if not (
                    (tile_N % 16 == 0 and tile_N <= 256) or (tile_N % 32 == 0 and tile_N <= 512)
                ):
                    raise ValueError(
                        "CTA tile shape N must be divisible by 16 and <= 256, or divisible by 32 and <= 512"
                    )
        else:
            if tile_M not in [64, 128, 192]:
                raise ValueError("CTA tile shape M must be 64/128/192 if pingpong")
            tile_N_max = 256 if tile_M == 64 else (208 if tile_M == 128 else 128)
            if not (tile_N % 16 == 0 and tile_N <= tile_N_max):
                raise ValueError(f"CTA tile shape N must be divisible by 16 and <= {tile_N_max}")
        if not self.tile_shape_mnk[2] % 16 == 0:
            raise ValueError("CTA tile shape K must be divisible by 16")

        if not self.pingpong:
            if tile_M == 320:  # tile_M / 64 is not even so we have to split along N
                atom_layout_m, atom_layout_n = 1, 2
            elif tile_M == 192:
                if tile_N <= 128:
                    atom_layout_m, atom_layout_n = 3, 1
                else:
                    atom_layout_m, atom_layout_n = 1, 2
            else:
                atom_layout_m = tile_shape_mnk[0] // 64 if tile_shape_mnk[0] < 256 else 2
                atom_layout_n = 1
            assert atom_layout_m in [1, 2, 3] and atom_layout_n in [1, 2]
        else:
            atom_layout_m, atom_layout_n = 1, 1
        self.atom_layout_mnk = (atom_layout_m, atom_layout_n, 1)

        self.num_mcast_ctas_a = self.cluster_shape_mnk[1] if not self.gather_A else 1
        self.num_mcast_ctas_b = self.cluster_shape_mnk[0]
        self.is_a_mcast = self.num_mcast_ctas_a > 1
        self.is_b_mcast = self.num_mcast_ctas_b > 1

        self.occupancy = 1
        self.mma_warp_groups = math.prod(self.atom_layout_mnk) * (1 if not self.pingpong else 2)
        if self.pingpong:
            assert self.mma_warp_groups == 2
        assert self.mma_warp_groups in [1, 2, 3]
        self.num_threads_per_warp_group = 128
        self.threads_per_cta = (self.mma_warp_groups + 1) * self.num_threads_per_warp_group
        self.smem_capacity = cutlass.utils.get_smem_capacity_in_bytes("sm_90")
        self.num_epi_threads = (
            self.mma_warp_groups if not self.pingpong else 1
        ) * self.num_threads_per_warp_group
        self.num_ab_load_warps = 1 if not self.gather_A else 4
        self.num_ab_load_threads = cute.arch.WARP_SIZE * self.num_ab_load_warps
        self.num_epi_load_threads = cute.arch.WARP_SIZE * 1
        self.ab_load_warp_id = self.mma_warp_groups * 4
        self.epi_load_warp_id = self.ab_load_warp_id + self.num_ab_load_warps

        regs_per_thread = math.prod(self.tile_shape_mnk[:2]) // (
            math.prod(self.atom_layout_mnk) * self.num_threads_per_warp_group
        )
        if self.fp8_slow_accum:
            regs_per_thread *= 2
        if not self.gather_A:
            if self.mma_warp_groups == 3:
                self.num_regs_load, self.num_regs_mma = 32, 160
            else:
                heavy_register_pressure = regs_per_thread >= 208
                self.num_regs_load, self.num_regs_mma = (
                    (40, 232) if not heavy_register_pressure else (24, 240)
                )
        else:
            if self.mma_warp_groups == 3:
                self.num_regs_load, self.num_regs_mma = 56, 152
            else:
                self.num_regs_load, self.num_regs_mma = (56, 224)

        self.ab_stage = None
        self.epi_stage = None

        self.a_smem_layout_staged = None
        self.b_smem_layout_staged = None
        self.epi_smem_layout_staged = None
        self.epi_tile = None

        self.shared_storage = None
        self.buffer_align_bytes = 1024

    def _setup_attributes(self, epilogue_args: Optional[EpilogueArguments]):
        """Set up configurations that are dependent on GEMM inputs

        This method configures various attributes based on the input tensor properties
        (data types, leading dimensions) and kernel settings:
        - Configuring tiled MMA
        - Computing MMA/cluster/tile shapes
        - Computing cluster layout
        - Computing multicast CTAs for A/B
        - Computing epilogue subtile
        - Setting up A/B/C stage counts in shared memory
        - Computing A/B/C shared memory layout
        """

        self.cluster_layout_mnk = cute.make_layout(self.cluster_shape_mnk)

        self.epi_tile = self._sm90_compute_tile_shape_or_override(
            self.tile_shape_mnk,
            self.atom_layout_mnk,
            self.d_dtype,
        )

        # Compute stage before compute smem layout
        self.ab_stage, self.epi_stage, self.epi_c_stage = self._compute_stages(
            self.tile_shape_mnk,
            self.epi_tile,
            self.a_dtype,
            self.b_dtype,
            self.d_dtype,
            self.c_dtype,
            epilogue_args,
            self.smem_capacity,
            self.occupancy,
            # epi_smem will reuse smem ab if not persistent.
            overlap_sD_sA=not self.is_persistent,
        )
        self.sched_stage = 2 if self.pingpong else 1

        (
            self.a_smem_layout_staged,
            self.b_smem_layout_staged,
            self.epi_smem_layout_staged,
            self.epi_c_smem_layout_staged,
        ) = self._make_smem_layouts(
            self.tile_shape_mnk,
            self.epi_tile,
            self.a_dtype,
            self.a_layout,
            self.b_dtype,
            self.b_layout,
            self.ab_stage,
            self.d_dtype,
            self.d_layout,
            self.epi_stage,
            self.c_dtype,
            self.c_layout,
            self.epi_c_stage,
        )

    @cute.jit
    def __call__(
        self,
        mA: cute.Tensor,
        mB: cute.Tensor,
        mD: Optional[cute.Tensor],
        mC: Optional[cute.Tensor],
        epilogue_args: Optional[ArgumentsBase],
        scheduler_args: TileSchedulerOptions,
        varlen_args: Optional[VarlenArguments],
        mAIdx: Optional[cute.Tensor],
        stream: cuda.CUstream,
    ):
        """Execute the GEMM operation in steps:
        - Setup static attributes
        - Setup TMA load/store atoms and tensors
        - Compute grid size
        - Define shared storage for kernel
        - Launch the kernel synchronously

        :param mA: Input tensor A
        :type mA: cute.Tensor
        :param mB: Input tensor B
        :type mB: cute.Tensor
        :param mD: Output tensor D
        :type mD: cute.Tensor
        :param stream: CUDA stream for asynchronous execution
        :type stream: cuda.CUstream
        """

        # setup static attributes before smem/grid/tma computation
        self.a_dtype = mA.element_type
        self.b_dtype = mB.element_type
        self.d_dtype = mD.element_type if mD is not None else None
        self.c_dtype = mC.element_type if mC is not None else None
        self.a_layout = cutlass.utils.LayoutEnum.from_tensor(mA)
        self.b_layout = cutlass.utils.LayoutEnum.from_tensor(mB)
        self.d_layout = cutlass.utils.LayoutEnum.from_tensor(mD) if mD is not None else None
        self.c_layout = cutlass.utils.LayoutEnum.from_tensor(mC) if mC is not None else None

        if const_expr(self.a_dtype.width == 16 and self.a_dtype != self.b_dtype):
            raise TypeError(f"Type mismatch: {self.a_dtype} != {self.b_dtype}")
        if const_expr(self.a_dtype.width != self.b_dtype.width):
            raise TypeError(f"Type width mismatch: {self.a_dtype.width} != {self.b_dtype.width}")
        if const_expr(self.a_dtype.width != 16 and self.a_dtype.width != 8):
            raise TypeError("a_dtype should be float16 or float8")
        assert (mAIdx is not None) == self.gather_A

        # Assume all strides are divisible by 128 bits except the last stride
        new_stride = lambda t: tuple(
            cute.assume(s, divby=128 // t.element_type.width) if not cute.is_static(s) else s
            for s in t.stride
        )
        mA, mD = [
            cute.make_tensor(t.iterator, cute.make_layout(t.shape, stride=new_stride(t)))
            if t is not None
            else None
            for t in (mA, mD)
        ]

        self._setup_attributes(epilogue_args)

        tiled_mma = sm90_utils.make_trivial_tiled_mma(
            self.a_dtype,
            self.b_dtype,
            self.a_layout.sm90_mma_major_mode(),
            self.b_layout.sm90_mma_major_mode(),
            self.acc_dtype,
            self.atom_layout_mnk,
            tiler_mn=(64, self.tile_shape_mnk[1] // self.atom_layout_mnk[1]),
        )
        if const_expr(self.atom_layout_mnk[1] > 1):
            # If N dimension is split among 2 WGs, we need to permute the N dimension so
            # that in the epilogue, WG0 and WG1 can write to epi smem of size e.g. (64, 32)
            # containing accumulators that are next to each other in the N dimension.
            # Without permutation WG0 would write to epi smem of size (64, 16) and
            # WG1 would write to a separate epi smem of size (64, 16) that's far away.
            atom_n = self.atom_layout_mnk[1]
            permutation_n = cute.make_ordered_layout(
                (8, self.tile_shape_mnk[1] // atom_n // 8, atom_n), order=(0, 2, 1)
            )
            tiled_mma = cute.make_tiled_mma(
                cute.make_mma_atom(tiled_mma.op),
                self.atom_layout_mnk,
                permutation_mnk=(None, permutation_n, None),
            )

        if const_expr(not self.gather_A):
            tma_atom_a, tma_tensor_a = self._make_tma_atoms_and_tensors(
                mA,
                self.a_smem_layout_staged,
                (self.tile_shape_mnk[0], self.tile_shape_mnk[2]),
                self.cluster_shape_mnk[1],
            )
        else:
            tma_atom_a, tma_tensor_a = None, None

        tma_atom_b, tma_tensor_b = self._make_tma_atoms_and_tensors(
            mB,
            self.b_smem_layout_staged,
            (self.tile_shape_mnk[1], self.tile_shape_mnk[2]),
            self.cluster_shape_mnk[0],
        )

        if const_expr(mD is not None):
            tma_atom_d, tma_tensor_d = self._make_tma_epi_atoms_and_tensors(
                mD, self.epi_smem_layout_staged, self.epi_tile, store_or_load="store"
            )
        else:
            tma_atom_d, tma_tensor_d = None, None

        if const_expr(mC is not None):
            tma_atom_c, tma_tensor_c = self._make_tma_epi_atoms_and_tensors(
                mC, self.epi_c_smem_layout_staged, self.epi_tile, store_or_load="load"
            )
        else:
            tma_atom_c, tma_tensor_c = None, None

        epilogue_params = self.epi_to_underlying_arguments(epilogue_args)

        if const_expr(varlen_args is None):
            varlen_args = VarlenArguments()
<<<<<<< HEAD

        has_varlen = (
            varlen_args.mCuSeqlensMTensor is not None or varlen_args.mCuSeqlensMList is not None
        )
        if const_expr(not has_varlen):
=======
        if const_expr(varlen_args.mCuSeqlensM is None):
            num_problems = (
                mD.shape[2]
                if mD is not None
                else (
                    mB.shape[2]
                    if varlen_args.mCuSeqlensK is None
                    else varlen_args.mCuSeqlensK.shape[0] - 1
                )
            )
>>>>>>> 63ff1aec
            problem_shape_ntile_mnl = (
                cute.ceil_div(mA.shape[0], self.tile_shape_mnk[0]),
                cute.ceil_div(mB.shape[0], self.tile_shape_mnk[1]),
                num_problems,
            )
            TileSchedulerCls = self.get_scheduler_class()
            tile_sched_args = self.get_scheduler_arguments(problem_shape_ntile_mnl, scheduler_args)
        else:
            assert mD is not None or not self.gather_A

            if const_expr(varlen_args.mCuSeqlensMTensor is not None):
                cu_seqlens_m = varlen_args.mCuSeqlensMTensor
                problem_shape_ntile_mnl = (
                    None,
                    cute.ceil_div(mB.shape[0], self.tile_shape_mnk[1]),
                    cu_seqlens_m.shape[0] - 1,
                )
            elif const_expr(varlen_args.mCuSeqlensMList is not None):
                cute.printf("cpu")
                seqlens_list = varlen_args.mCuSeqlensMList
                length = varlen_args.mCuSeqlen
                cu_seqlens = cute.make_fragment(length, dtype=cutlass.Int32)
                for i, x in enumerate(seqlens_list):
                    cu_seqlens[i] = x
                cu_seqlens_m = cu_seqlens.load()
                problem_shape_ntile_mnl = (
                    None,
                    cute.ceil_div(mB.shape[0], self.tile_shape_mnk[1]),
                    cu_seqlens.shape[0] - 1,
                )
            else:
                # Both mCuSeqlensMTensor and mCuSeqlensMList are None
                # This shouldn't happen if has_varlen is True, but handle it gracefully
                raise ValueError(
                    "Both mCuSeqlensMTensor and mCuSeqlensMList are None, but has_varlen is True"
                )

            TileSchedulerCls = VarlenMTileScheduler
            tile_sched_args = VarlenMTileSchedulerArguments(
                problem_shape_ntile_mnl=problem_shape_ntile_mnl,
                total_m=mD.shape[0] if mD is not None else mAIdx.shape[0],
                cu_seqlens_m=cu_seqlens_m,
                raster_order=scheduler_args.raster_order,
                group_size=scheduler_args.max_swizzle_size,
                tile_shape_mnk=self.tile_shape_mnk,
                cluster_shape_mnk=self.cluster_shape_mnk,
                tile_count_semaphore=scheduler_args.tile_count_semaphore,
                is_persistent=self.is_persistent,
            )
        tile_sched_params = TileSchedulerCls.to_underlying_arguments(tile_sched_args)
        grid = TileSchedulerCls.get_grid_shape(
            tile_sched_params, scheduler_args.max_active_clusters
        )

        epi_smem_size = (
            cute.cosize(self.epi_smem_layout_staged) if self.is_persistent and mD is not None else 0
        )
        epi_c_smem_size = cute.cosize(self.epi_c_smem_layout_staged) if mC is not None else 0

<<<<<<< HEAD
        size_tensormap_in_i64 = (
            0
            if not has_varlen
            or self.tensormap_update_mode == cutlass.utils.TensorMapUpdateMode.GMEM
            else GemmSm90.num_tensormaps * GemmSm90.bytes_per_tensormap // 8
        ) * (1 if not self.pingpong else 2)

=======
>>>>>>> 63ff1aec
        @cute.struct
        class SharedStorage:
            ab_pipeline_array_ptr: cute.struct.MemRange[cutlass.Int64, self.ab_stage * 2]
            epi_pipeline_array_ptr: cute.struct.MemRange[cutlass.Int64, self.epi_c_stage * 2]
            sched_pipeline_array_ptr: cute.struct.MemRange[cutlass.Int64, self.sched_stage * 2]
            tile_count: cute.struct.MemRange[cutlass.Int32, self.sched_stage]
            sD: cute.struct.Align[
                cute.struct.MemRange[
                    self.d_dtype if self.d_dtype is not None else Int32, epi_smem_size
                ],
                self.buffer_align_bytes,
            ]
            sC: cute.struct.Align[
                cute.struct.MemRange[
                    self.c_dtype if self.c_dtype is not None else Int32, epi_c_smem_size
                ],
                self.buffer_align_bytes,
            ]
            epi: self.epi_get_smem_struct(epilogue_params)
            sA: cute.struct.Align[
                cute.struct.MemRange[self.a_dtype, cute.cosize(self.a_smem_layout_staged)],
                self.buffer_align_bytes,
            ]
            sB: cute.struct.Align[
                cute.struct.MemRange[self.b_dtype, cute.cosize(self.b_smem_layout_staged)],
                self.buffer_align_bytes,
            ]

        self.shared_storage = SharedStorage

        # Launch the kernel synchronously
        self.kernel(
            tma_atom_a,
            tma_tensor_a if const_expr(not self.gather_A) else mA,
            tma_atom_b,
            tma_tensor_b,
            tma_atom_d,
            tma_tensor_d,
            tma_atom_c,
            tma_tensor_c,
            epilogue_params,
            mAIdx,
<<<<<<< HEAD
            cu_seqlens_m,
=======
            varlen_args.mCuSeqlensM,
            varlen_args.mCuSeqlensK,
>>>>>>> 63ff1aec
            varlen_args.mTensormaps,
            tiled_mma,
            self.cluster_layout_mnk,
            self.a_smem_layout_staged,
            self.b_smem_layout_staged,
            self.epi_smem_layout_staged,
            self.epi_c_smem_layout_staged,
            tile_sched_params,
            TileSchedulerCls,
        ).launch(
            grid=grid,
            block=[self.threads_per_cta, 1, 1],
            cluster=self.cluster_shape_mnk,
            smem=self.shared_storage.size_in_bytes(),
            stream=stream,
            min_blocks_per_mp=1,
        )
        return

    #  GPU device kernel
    @cute.kernel
    def kernel(
        self,
        tma_atom_a: Optional[cute.CopyAtom],
        mA_mkl: cute.Tensor,
        tma_atom_b: cute.CopyAtom,
        mB_nkl: cute.Tensor,
        tma_atom_d: Optional[cute.CopyAtom],
        mD_mnl: Optional[cute.Tensor],
        tma_atom_c: Optional[cute.CopyAtom],
        mC_mnl: Optional[cute.Tensor],
        epilogue_params: ParamsBase,
        mAIdx: Optional[cute.Tensor],
<<<<<<< HEAD
        cu_seqlens_m: Optional[cute.Tensor | cute.TensorSSA],
=======
        cu_seqlens_m: Optional[cute.Tensor],
        cu_seqlens_k: Optional[cute.Tensor],
>>>>>>> 63ff1aec
        tensormaps: Optional[cute.Tensor],
        tiled_mma: cute.TiledMma,
        cluster_layout_mnk: cute.Layout,
        a_smem_layout: cute.ComposedLayout,
        b_smem_layout: cute.ComposedLayout,
        epi_smem_layout: cute.ComposedLayout,
        epi_c_smem_layout: cute.ComposedLayout,
        tile_sched_params: ParamsBase,
        TileSchedulerCls: cutlass.Constexpr[Callable],
    ):
        """
        GPU device kernel performing the batched GEMM computation.

        :param tma_atom_a: TMA copy atom for A tensor
        :type tma_atom_a: cute.CopyAtom
        :param mA_mkl: Input tensor A
        :type mA_mkl: cute.Tensor
        :param tma_atom_b: TMA copy atom for B tensor
        :type tma_atom_b: cute.CopyAtom
        :param mB_nkl: Input tensor B
        :type mB_nkl: cute.Tensor
        :param tma_atom_d: TMA copy atom for D tensor
        :type tma_atom_d: cute.CopyAtom
        :param mD_mnl: Output tensor D
        :type mD_mnl: cute.Tensor
        :param tiled_mma: Tiled MMA object
        :type tiled_mma: cute.TiledMma
        :param cluster_layout_mnk: CTA layout
        :type cluster_layout_mnk: cute.Layout
        :param a_smem_layout: Shared memory layout for A
        :type a_smem_layout: cute.ComposedLayout
        :param b_smem_layout: Shared memory layout for B
        :type b_smem_layout: cute.ComposedLayout
        :param epi_smem_layout: Shared memory layout for epilogue
        :type epi_smem_layout: cute.ComposedLayout
        """

        varlen_m = const_expr(cu_seqlens_m is not None)
        varlen_k = const_expr(cu_seqlens_k is not None)
        assert not (varlen_m and varlen_k)
        has_D = const_expr(mD_mnl is not None)
        has_C = const_expr(mC_mnl is not None)

        warp_idx = cute.arch.make_warp_uniform(cute.arch.warp_idx())

        # /////////////////////////////////////////////////////////////////////////////
        #  Prefetch Tma desc
        # /////////////////////////////////////////////////////////////////////////////
        if warp_idx == self.ab_load_warp_id:
            for tma_atom in (tma_atom_a, tma_atom_b, tma_atom_d, tma_atom_c):
                if const_expr(tma_atom is not None):
                    cpasync.prefetch_descriptor(tma_atom)

        # /////////////////////////////////////////////////////////////////////////////
        #  Alloc and init AB full/empty + ACC full mbar (pipeline)
        # /////////////////////////////////////////////////////////////////////////////
        smem = cutlass.utils.SmemAllocator()
        storage = smem.allocate(self.shared_storage)

        ab_pipeline = self.make_ab_pipeline(
            a_smem_layout=cute.slice_(a_smem_layout, (None, None, 0)),
            b_smem_layout=cute.slice_(b_smem_layout, (None, None, 0)),
            tiled_mma=tiled_mma,
            cluster_layout_vmnk=cute.make_layout((1, *cluster_layout_mnk.shape)),
            ab_pipeline_mbar_ptr=storage.ab_pipeline_array_ptr.data_ptr(),
        )
        epi_pipeline = None
        if const_expr(has_C):
            epi_pipeline = self.make_epi_pipeline(
                c_smem_layout=cute.slice_(epi_c_smem_layout, (None, None, 0)),
                epi_pipeline_mbar_ptr=storage.epi_pipeline_array_ptr.data_ptr(),
            )
        sched_pipeline = None
        tile_count = None
        if const_expr(tile_sched_params.tile_count_semaphore is not None):
            # Dynamic persistent scheduler
            sched_pipeline = self.make_sched_pipeline(
                cluster_layout_mnk,
                sched_pipeline_mbar_ptr=storage.sched_pipeline_array_ptr.data_ptr(),
                varlen_k=varlen_k,
            )
            tile_count = storage.tile_count.get_tensor((self.sched_stage,))

        # ///////////////////////////////////////////////////////////////////////////////
        #  Generate smem tensor A/B
        # ///////////////////////////////////////////////////////////////////////////////
        sA = storage.sA.get_tensor(a_smem_layout.outer, swizzle=a_smem_layout.inner)
        sB = storage.sB.get_tensor(b_smem_layout.outer, swizzle=b_smem_layout.inner)
        sD = None
        if const_expr(has_D):
            if const_expr(not self.is_persistent):
                sD_ptr = cute.recast_ptr(sA.iterator, epi_smem_layout.inner, dtype=self.d_dtype)
                sD = cute.make_tensor(sD_ptr, epi_smem_layout.outer)
            else:
                sD = storage.sD.get_tensor(epi_smem_layout.outer, swizzle=epi_smem_layout.inner)
        sC = None
        if const_expr(has_C):
            sC = storage.sC.get_tensor(epi_c_smem_layout.outer, swizzle=epi_c_smem_layout.inner)
        epi_smem_tensors = self.epi_get_smem_tensors(epilogue_params, storage)

        # Get tensormap buffer address
        tensormap_manager = None
        tensormap_a_ptr, tensormap_b_ptr, tensormap_d_ptr = None, None, None
        if const_expr(varlen_m or varlen_k):
            tensormap_manager = TensorMapManagerSm90(
                cutlass.utils.TensorMapUpdateMode.GMEM, GemmSm90.bytes_per_tensormap
            )
            # equivalent to bidx + bidy * gridDim.x + bidxz * gridDim.x * gridDim.y
            tensormap_workspace_idx = cute.make_layout(cute.arch.grid_dim())(cute.arch.block_idx())
            if const_expr(varlen_m):
                tensormap_d_idx = warp_idx // 4 if const_expr(self.pingpong) else 0
                tensormap_d_ptr = tensormap_manager.get_tensormap_ptr(
                    tensormaps[tensormap_workspace_idx, tensormap_d_idx, None].iterator
                )
            else:
                assert varlen_k
                tensormap_a_ptr = tensormap_manager.get_tensormap_ptr(
                    tensormaps[tensormap_workspace_idx, 0, None].iterator
                )
                tensormap_b_ptr = tensormap_manager.get_tensormap_ptr(
                    tensormaps[tensormap_workspace_idx, 1, None].iterator
                )

        TileSchedulerCls = partial(
            TileSchedulerCls.create, tile_sched_params, tile_count, sched_pipeline
        )

        if warp_idx >= self.ab_load_warp_id:
            cute.arch.warpgroup_reg_dealloc(self.num_regs_load)
            if (
                warp_idx >= self.ab_load_warp_id
                and warp_idx < self.ab_load_warp_id + self.num_ab_load_warps
            ):
                is_tma_warp = self.num_ab_load_warps == 1 or warp_idx == self.ab_load_warp_id
                if const_expr(varlen_k):
                    # initialize tensormap for A & B
                    tensormap_manager.init_tensormap_from_atom(
                        tma_atom_a,
                        tensormap_a_ptr,
                        is_tma_warp,
                    )
                    tensormap_manager.init_tensormap_from_atom(
                        tma_atom_b,
                        tensormap_b_ptr,
                        is_tma_warp,
                    )
                # ///////////////////////////////////////////////////////////////////////////////
                # Get mcast mask
                # ///////////////////////////////////////////////////////////////////////////////
                cta_rank_in_cluster = cute.arch.make_warp_uniform(cute.arch.block_idx_in_cluster())
                cluster_coord_mnk = cluster_layout_mnk.get_flat_coord(cta_rank_in_cluster)
                a_mcast_mask = cute.make_layout_image_mask(
                    cluster_layout_mnk, cluster_coord_mnk, mode=1
                )
                b_mcast_mask = cute.make_layout_image_mask(
                    cluster_layout_mnk, cluster_coord_mnk, mode=0
                )
                a_mcast_mask = a_mcast_mask if self.is_a_mcast else 0
                b_mcast_mask = b_mcast_mask if self.is_b_mcast else 0

                # Persistent tile scheduling loop
                is_scheduler_warp = self.num_ab_load_warps == 1 or warp_idx == self.ab_load_warp_id
                if const_expr(cute.size(cluster_layout_mnk) > 1):
                    is_scheduler_warp = is_scheduler_warp and cute.arch.block_idx_in_cluster() == 0
                tile_scheduler = TileSchedulerCls(is_scheduler_warp=is_scheduler_warp)
                work_tile = tile_scheduler.initial_work_tile_info()
                ab_producer_state = make_pipeline_state(
                    pipeline.PipelineUserType.Producer, self.ab_stage
                )
                if const_expr(varlen_k):
                    # wait tensormap initialization complete before update
                    tensormap_manager.fence_tensormap_initialization()
                # batch index of last tile
                last_batch_idx = cutlass.Int32(-1)
                while work_tile.is_valid_tile:
                    tile_coord_mnkl = work_tile.tile_idx
                    batch_idx = tile_coord_mnkl[3]
                    if const_expr(varlen_k):
                        is_group_changed = batch_idx != last_batch_idx
                        last_batch_idx = batch_idx
                        if is_group_changed:
                            # construct tensor A/B based on real address, shape and stride information
                            tensormap_manager.update_tensormap_shape(
                                (tensormap_a_ptr, tensormap_b_ptr),
                                is_manager_warp=is_tma_warp,
                                shapes=(cu_seqlens_k[batch_idx + 1], cu_seqlens_k[batch_idx + 1]),
                                orders=(
                                    0 if const_expr(self.a_layout.is_k_major_a()) else 1,
                                    # confusingly b_layout is ROW_MAJOR when it's k-major,
                                    # so the result of b_layout.is_k_major_b() is the opposite of
                                    # what we want.
                                    0 if const_expr(not self.b_layout.is_k_major_b()) else 1,
                                ),
                                tensormap_smem_ptr=None,
                            )
                    # ///////////////////////////////////////////////////////////////////////////
                    #  Local_tile partition global tensors
                    # ///////////////////////////////////////////////////////////////////////////
                    if const_expr(not self.gather_A):
                        if const_expr(varlen_m):
                            mA_mk = cute.domain_offset((cu_seqlens_m[batch_idx], 0), mA_mkl)
                        elif const_expr(varlen_k):
                            mA_mk = cute.domain_offset((0, cu_seqlens_k[batch_idx]), mA_mkl)
                        else:
                            mA_mk = mA_mkl[None, None, batch_idx]
                        # (bM, bK, RestK)
                        gA_k = cute.local_tile(
                            mA_mk,
                            cute.select(self.tile_shape_mnk, [0, 2]),
                            (tile_coord_mnkl[0], None),
                        )
                    else:
                        mA_mk = mA_mkl
                        if const_expr(varlen_m):
                            mAIdx_mk = cute.domain_offset((cu_seqlens_m[batch_idx],), mAIdx)
                        elif const_expr(varlen_k):
                            mAIdx_mk = cute.domain_offset((cu_seqlens_k[batch_idx],), mAIdx)
                        else:
                            mAIdx_mk = mAIdx[None, batch_idx]
                        gAIdx = cute.local_tile(
                            mAIdx_mk, (self.tile_shape_mnk[0],), (tile_coord_mnkl[0],)
                        )
                    if const_expr(varlen_k):
                        mB_nk = cute.domain_offset((0, cu_seqlens_k[batch_idx]), mB_nkl)
                    else:
                        mB_nk = mB_nkl[None, None, batch_idx]
                    # (bN, bK, RestK)
                    gB_k = cute.local_tile(
                        mB_nk, cute.select(self.tile_shape_mnk, [1, 2]), (tile_coord_mnkl[1], None)
                    )
                    # //////////////////////////////////////////////////////////////////////////
                    #  Partition shared tensor for TMA load A/B
                    # //////////////////////////////////////////////////////////////////////////
                    if const_expr(varlen_k):
                        # ensure the update to tensormap has completed before using it
                        if is_group_changed and is_tma_warp:
                            tensormap_manager.fence_tensormap_update(tensormap_a_ptr)
                            tensormap_manager.fence_tensormap_update(tensormap_b_ptr)
                        tma_desc_a_ptr = tensormap_manager.get_tensormap_ptr(
                            tensormap_a_ptr, cute.AddressSpace.generic
                        )
                        tma_desc_b_ptr = tensormap_manager.get_tensormap_ptr(
                            tensormap_b_ptr, cute.AddressSpace.generic
                        )
                    else:
                        tma_desc_a_ptr, tma_desc_b_ptr = None, None
                    #  TMA load A partition_S/D
                    a_cta_layout = cute.make_layout(
                        cute.slice_(cluster_layout_mnk, (0, None, 0)).shape
                    )
                    a_cta_crd = cluster_coord_mnk[1]
                    if const_expr(not self.gather_A):
                        # ((atom_v, rest_v), STAGE), ((atom_v, rest_v), RestK)
                        tAsA, tAgA_k = cpasync.tma_partition(
                            tma_atom_a,
                            a_cta_crd,
                            a_cta_layout,
                            cute.group_modes(sA, 0, 2),
                            cute.group_modes(gA_k, 0, 2),
                        )
                        copy_A = partial(
                            cute.copy,
                            tma_atom_a,
                            mcast_mask=a_mcast_mask,
                            tma_desc_ptr=tma_desc_a_ptr,
                        )
                    else:
                        tiled_copy_A = self._make_gmem_tiled_copy_A(
                            mA_mkl.element_type, self.a_layout, self.num_ab_load_threads
                        )
                        tidx = (
                            cute.arch.thread_idx()[0]
                            - self.mma_warp_groups * self.num_threads_per_warp_group
                        )
                        thr_copy_A = tiled_copy_A.get_slice(tidx)
                        # (atom_v, CPY_M, 1, STAGE)
                        tAsA = thr_copy_A.partition_D(sA)
                        assert tAsA.shape[2] == 1
                        tAsA = cute.group_modes(cute.slice_(tAsA, (None, None, 0, None)), 0, 2)
                        copy_A = partial(cute.copy, tiled_copy_A)
                    # TMA load B partition_S/D
                    b_cta_layout = cute.make_layout(
                        cute.slice_(cluster_layout_mnk, (None, 0, 0)).shape
                    )
                    b_cta_crd = cluster_coord_mnk[0]
                    # ((atom_v, rest_v), STAGE), ((atom_v, rest_v), RestK)
                    tBsB, tBgB_k = cpasync.tma_partition(
                        tma_atom_b,
                        b_cta_crd,
                        b_cta_layout,
                        cute.group_modes(sB, 0, 2),
                        cute.group_modes(gB_k, 0, 2),
                    )
                    copy_B = partial(
                        cute.copy, tma_atom_b, mcast_mask=b_mcast_mask, tma_desc_ptr=tma_desc_b_ptr
                    )
                    k_len = (
                        cu_seqlens_k[batch_idx + 1] - cu_seqlens_k[batch_idx]
                        if const_expr(varlen_k)
                        else mA_mkl.shape[1]
                    )
                    k_tile_cnt = cute.ceil_div(k_len, self.tile_shape_mnk[2])
                    if const_expr(not self.gather_A):
                        ab_producer_state = self.load_AB(
                            ab_pipeline,
                            ab_producer_state,
                            copy_A,
                            tAgA_k,
                            tAsA,
                            copy_B,
                            tBgB_k,
                            tBsB,
                            k_tile_cnt,
                        )
                    else:
                        limit_m = (
                            mAIdx.shape[0]
                            if const_expr(cu_seqlens_m is None)
                            else cu_seqlens_m[batch_idx + 1] - cu_seqlens_m[batch_idx]
                        )
                        ab_producer_state = self.load_AB_gather_A(
                            ab_pipeline,
                            ab_producer_state,
                            thr_copy_A,
                            mA_mk,
                            tAsA,
                            gAIdx,
                            copy_B,
                            tBgB_k,
                            tBsB,
                            k_tile_cnt,
                            limit_A=(
                                limit_m - tile_coord_mnkl[0] * self.tile_shape_mnk[0],
                                mA_mk.shape[1],
                            ),
                        )
                    tile_scheduler.fetch_next_work(is_scheduler_warp=is_scheduler_warp)
                    tile_scheduler.advance_to_next_work(is_scheduler_warp=is_scheduler_warp)
                    work_tile = tile_scheduler.get_current_work()
                    # End of persistent scheduler loop
                if const_expr(self.pingpong and not varlen_k):
                    # Need to write the tile_idx to smem for the next WG in the pingpong mode
                    tile_scheduler.advance_to_next_work(is_scheduler_warp=is_scheduler_warp)
                ab_pipeline.producer_tail(ab_producer_state)
                if is_scheduler_warp:
                    tile_scheduler.producer_tail()

        if warp_idx < self.ab_load_warp_id:
            cute.arch.warpgroup_reg_alloc(self.num_regs_mma)
            is_tma_warp = Boolean(
                (not self.pingpong and warp_idx == 0)
                or (self.pingpong and (warp_idx == 0 or warp_idx == 4))
            )
            if const_expr(varlen_m):
                # initialize tensormap for D
                tensormap_manager.init_tensormap_from_atom(
                    tma_atom_d,
                    tensormap_d_ptr,
                    is_manager_warp=is_tma_warp,
                )
            # //////////////////////////////////////////////////////////////////////////////
            #  Partition global tensor for TiledMMA_A/B/C
            # //////////////////////////////////////////////////////////////////////////////
            tidx, _, _ = cute.arch.thread_idx()
            warp_group_idx = cute.arch.make_warp_uniform(tidx // self.num_threads_per_warp_group)
            if const_expr(self.pingpong):
                tidx = tidx % self.num_threads_per_warp_group
            warp_group_thread_layout = cute.make_layout(
                self.mma_warp_groups if not self.pingpong else 1,
                stride=self.num_threads_per_warp_group,
            )
            thr_mma = tiled_mma.get_slice(
                warp_group_thread_layout(warp_group_idx if not self.pingpong else 0)
            )

            # //////////////////////////////////////////////////////////////////////////////
            #  Make fragments
            # //////////////////////////////////////////////////////////////////////////////
            tCrA = tiled_mma.make_fragment_A(thr_mma.partition_A(sA))
            tCrB = tiled_mma.make_fragment_B(thr_mma.partition_B(sB))

            acc_shape = tiled_mma.partition_shape_C(cute.select(self.tile_shape_mnk, mode=[0, 1]))
            acc = cute.make_fragment(acc_shape, self.acc_dtype)
            acc_slow = None
            if const_expr(self.fp8_slow_accum):
                acc_slow = cute.make_fragment(acc_shape, self.acc_dtype)

            if const_expr(self.pingpong):
                if warp_group_idx == 0:
                    # WG0 needs a start signal at the very beginning
                    self.pingpong_barrier_arrive(warp_group_idx=0, stage="mma")
                    self.pingpong_barrier_arrive(warp_group_idx=0, stage="epi")

            k_tile_cnt_static = cute.ceil_div(mA_mkl.shape[1], self.tile_shape_mnk[2])
            c_tile_cnt = cute.size(cute.ceil_div(self.tile_shape_mnk[:2], self.epi_tile))

            ab_read_state = make_pipeline_state(pipeline.PipelineUserType.Consumer, self.ab_stage)
            epi_read_state = make_pipeline_state(
                pipeline.PipelineUserType.Consumer, self.epi_c_stage
            )
            epi_producer_state = make_pipeline_state(
                pipeline.PipelineUserType.Producer, self.epi_c_stage
            )
            tile_scheduler = TileSchedulerCls()
            work_tile = None
            if const_expr(self.pingpong):
                if const_expr(varlen_k):
                    work_tile = tile_scheduler.initial_work_tile_info()
                if warp_idx >= 4:
                    # Advance 2nd Math WG pipeline states to the end of 1st Math WG
                    epi_read_state.advance_iters(c_tile_cnt)
                    epi_producer_state.advance_iters(c_tile_cnt)
                    if const_expr(not varlen_k):
                        ab_read_state.advance_iters(k_tile_cnt_static)
                    else:
                        batch_idx = work_tile.tile_idx[3]
                        k_len = cu_seqlens_k[batch_idx + 1] - cu_seqlens_k[batch_idx]
                        k_tile_cnt = cute.ceil_div(k_len, self.tile_shape_mnk[2])
                        ab_read_state.advance_iters(k_tile_cnt)
                    tile_scheduler.advance_to_next_work()
                    if const_expr(varlen_k):
                        work_tile = tile_scheduler.get_current_work()
                if const_expr(not varlen_k):
                    work_tile = tile_scheduler.initial_work_tile_info()
            else:
                work_tile = tile_scheduler.initial_work_tile_info()
            if const_expr(varlen_m):
                # wait tensormap initialization complete before update
                tensormap_manager.fence_tensormap_initialization()
            # batch index of last tile
            last_batch_idx = cutlass.Int32(-1)
            while work_tile.is_valid_tile:
                tile_coord_mnkl = work_tile.tile_idx
                batch_idx = tile_coord_mnkl[3]
                if const_expr(varlen_m):
                    is_group_changed = batch_idx != last_batch_idx
                    last_batch_idx = batch_idx
                    if is_group_changed:
                        # construct tensor D based on real address, shape and stride information
                        tensormap_manager.update_tensormap_shape(
                            (tensormap_d_ptr,),
                            is_manager_warp=is_tma_warp,
                            shapes=(cu_seqlens_m[batch_idx + 1],),
                            orders=(0 if const_expr(self.d_layout.is_m_major_c()) else 1,),
                            tensormap_smem_ptr=None,
                        )

                k_len = (
                    cu_seqlens_k[batch_idx + 1] - cu_seqlens_k[batch_idx]
                    if const_expr(varlen_k)
                    else mA_mkl.shape[1]
                )
                k_tile_cnt = cute.ceil_div(k_len, self.tile_shape_mnk[2])
                ab_read_state, tiled_mma = self.mma(
                    ab_pipeline,
                    ab_read_state,
                    tiled_mma,
                    tCrA,
                    tCrB,
                    acc,
                    acc_slow,
                    k_tile_cnt,
                    warp_group_idx,
                )
                if const_expr(varlen_k):
                    if k_tile_cnt == 0:
                        acc.fill(0.0)

                # /////////////////////////////////////////////////////////////////////////////
                #  EPILOGUE
                # /////////////////////////////////////////////////////////////////////////////
                if const_expr(self.pingpong):
                    self.pingpong_barrier_sync(warp_group_idx, "epi")

                epilogue_barrier = pipeline.NamedBarrier(
                    barrier_id=int(NamedBarrierGemm.Epilogue), num_threads=self.num_epi_threads
                )

                if const_expr(varlen_m):
                    # ensure the update to tensormap has completed before using it
                    if is_group_changed and is_tma_warp:
                        tensormap_manager.fence_tensormap_update(tensormap_d_ptr)
                    tma_desc_d_ptr = tensormap_manager.get_tensormap_ptr(
                        tensormap_d_ptr, cute.AddressSpace.generic
                    )
                else:
                    tma_desc_d_ptr = None

                if const_expr(has_D):
                    bSG_sD, bSG_gD = self.epilog_gmem_copy_and_partition(
                        tma_atom_d,
                        mD_mnl,
                        self.tile_shape_mnk[:2],
                        self.epi_tile,
                        sD,
                        tile_coord_mnkl,
                        cu_seqlens_m,
                    )
                    copy_D = partial(cute.copy, tma_atom_d, tma_desc_ptr=tma_desc_d_ptr)
                else:
                    bSG_sD, bSG_gD, copy_D = None, None, None
                if const_expr(has_C):
                    bGS_sC, bGS_gC = self.epilog_gmem_copy_and_partition(
                        tma_atom_c,
                        mC_mnl,
                        self.tile_shape_mnk[:2],
                        self.epi_tile,
                        sC,
                        tile_coord_mnkl,
                        cu_seqlens_m,
                    )
                    copy_C = partial(cute.copy, tma_atom_c)
                    epi_load_g2s = partial(self.epi_load_g2s, epi_pipeline, copy_C, bGS_gC, bGS_sC)
                else:
                    epi_load_g2s = None

                d_dtype_for_layout = self.d_dtype if self.d_dtype is not None else cutlass.BFloat16
                tiled_copy_r2s, tRS_rAcc, tRS_rD, tRS_sD = self.epilog_smem_store_and_partition(
                    tiled_mma, self.d_layout, d_dtype_for_layout, acc, sD, tidx
                )
                if const_expr(has_C):
                    tiled_copy_s2r, tRS_rC, tSR_rC, tSR_sC = self.epilog_smem_load_and_partition(
                        tiled_mma, self.c_layout, self.c_dtype, sC, tRS_rD.layout, tidx
                    )
                else:
                    tiled_copy_s2r, tSR_sC, tRS_rC, tSR_rC = None, None, None, None

                # Wait for all warp groups in the thread block to finish, because smem for tensor
                # A in the mainloop is reused in the epilogue if not persistent.
                if const_expr(not self.is_persistent):
                    epilogue_barrier.arrive_and_wait()

                self.epi_visit_acc(epilogue_params, acc, tiled_mma, tile_coord_mnkl, tidx)

                epi_read_state, epi_producer_state = self.epilogue(
                    epilogue_params,
                    epi_smem_tensors,
                    epi_pipeline,
                    epi_read_state,
                    epi_producer_state,
                    tiled_mma,
                    tRS_rAcc,
                    tRS_rD,
                    tRS_rC,
                    tiled_copy_r2s,
                    tRS_sD,
                    tiled_copy_s2r,
                    tSR_rC,
                    tSR_sC,
                    copy_D,
                    bSG_sD,
                    bSG_gD,
                    epi_load_g2s,
                    tile_coord_mnkl,
                    cu_seqlens_m,
                    epilogue_barrier,
                    tile_scheduler,
                    tidx,
                    is_tma_warp,
                )

                if const_expr(self.pingpong):
                    # With pingpong, 2 WGs write two different output tiles to the same smem,
                    # so we have to make sure the smem content is done reading before signaling
                    # the next WG's epilogue.
                    if is_tma_warp:
                        cute.arch.cp_async_bulk_wait_group(0, read=True)
                    self.pingpong_barrier_arrive(1 - warp_group_idx, stage="epi")

                if const_expr(not self.pingpong):
                    tile_scheduler.advance_to_next_work()
                    work_tile = tile_scheduler.get_current_work()
                else:  # Skip a tile for pingpong
                    # Update starting load/store pipeline states for the next tile
                    epi_read_state.advance_iters(c_tile_cnt)
                    epi_producer_state.advance_iters(c_tile_cnt)
                    # Update starting mainloop pipeline state for the next tile
                    if const_expr(not varlen_k):
                        ab_read_state.advance_iters(k_tile_cnt_static)
                        tile_scheduler.advance_to_next_work(advance_count=self.mma_warp_groups)
                        work_tile = tile_scheduler.get_current_work()
                    else:
                        tile_scheduler.advance_to_next_work()
                        work_tile = tile_scheduler.get_current_work()
                        if work_tile.is_valid_tile:
                            batch_idx = work_tile.tile_idx[3]
                            k_len = cu_seqlens_k[batch_idx + 1] - cu_seqlens_k[batch_idx]
                            k_tile_cnt = cute.ceil_div(k_len, self.tile_shape_mnk[2])
                            ab_read_state.advance_iters(k_tile_cnt)
                            tile_scheduler.advance_to_next_work()
                            work_tile = tile_scheduler.get_current_work()
                # End of persistent scheduler loop

            if const_expr(not self.pingpong):
                if warp_idx == 0:
                    cute.arch.cp_async_bulk_wait_group(0, read=True)

    @cute.jit
    def load_AB(
        self,
        ab_pipeline: cutlass.pipeline.PipelineAsync,
        ab_producer_state: cutlass.pipeline.PipelineState,
        copy_A: Callable,
        tAgA: cute.Tensor,
        tAsA: cute.Tensor,
        copy_B: Callable,
        tBgB: cute.Tensor,
        tBsB: cute.Tensor,
        k_tile_cnt: Int32,
    ) -> cutlass.pipeline.PipelineState:
        # Peek (try_wait) AB buffer empty for k_block = prefetch_k_tile_cnt
        peek_ab_empty_status = Boolean(True)
        if 0 < k_tile_cnt:
            peek_ab_empty_status = ab_pipeline.producer_try_acquire(ab_producer_state)
        # /////////////////////////////////////////////////////////////////////////
        # TMA load
        # /////////////////////////////////////////////////////////////////////////
        for k_tile in cutlass.range(k_tile_cnt, unroll=1):
            # Wait for A/B buffers to be empty before loading into them
            # Also sets the transaction barrier for the A/B buffers
            ab_pipeline.producer_acquire(ab_producer_state, peek_ab_empty_status)
            tma_bar_ptr = ab_pipeline.producer_get_barrier(ab_producer_state)
            copy_A(tAgA[None, k_tile], tAsA[None, ab_producer_state.index], tma_bar_ptr=tma_bar_ptr)
            copy_B(tBgB[None, k_tile], tBsB[None, ab_producer_state.index], tma_bar_ptr=tma_bar_ptr)
            # Mainloop pipeline's producer commit is a NOP
            ab_pipeline.producer_commit(ab_producer_state)
            ab_producer_state.advance()
            peek_ab_empty_status = Boolean(True)
            if k_tile + 1 < k_tile_cnt:
                peek_ab_empty_status = ab_pipeline.producer_try_acquire(ab_producer_state)
        return ab_producer_state

    @cute.jit
    def load_AB_gather_A(
        self,
        ab_pipeline: cutlass.pipeline.PipelineAsync,
        ab_producer_state: cutlass.pipeline.PipelineState,
        thr_copy_A: cute.core.ThrCopy,
        mA: cute.Tensor,
        tAsA: cute.Tensor,
        gAIdx: cute.Tensor,
        copy_B: Callable,
        tBgB: cute.Tensor,
        tBsB: cute.Tensor,
        k_tile_cnt: Int32,
        limit_A: Tuple[Int32, Int32],
    ) -> cutlass.pipeline.PipelineState:
        # (atom_v, CPY_M, 1, RestK)
        limit_m, limit_k = limit_A
        limit_m = min(limit_m, self.tile_shape_mnk[0])  # To avoid writing beyond smem limit
        cA = cute.make_identity_tensor(cute.select(self.tile_shape_mnk, [0, 2]))
        tAcA = thr_copy_A.partition_S(cA)
        t0AcA = thr_copy_A.get_slice(0).partition_S(cA)
        # Instead of comparing tAcA to limit_m, we instead compare t0AcA to limit_m - tAcA[0][0]
        # since we know that tAcA[m][0] = t0AcA[m][0] + tAcA[0][0].
        # This is so that when we do the comparison, t0AcA is known at compile time.
        limit_m = limit_m - tAcA[0][0]
        # Read indices for A
        rows_per_thread = const_expr(cute.size(tAcA.shape, mode=[1]))
        m_idx = cute.make_fragment(rows_per_thread, Int32)
        for m in cutlass.range(rows_per_thread):
            row_idx = tAcA[0, m, 0][0]
            if t0AcA[0, m, 0][0] < limit_m:
                m_idx[m] = gAIdx[row_idx]
            else:
                m_idx[m] = -1
        elems_per_load = cute.size(tAsA.shape[0][0])
        # (m, (bK, RestK))
        mA_k = cute.logical_divide(mA, (None, self.tile_shape_mnk[2]))
        warp_idx = cute.arch.make_warp_uniform(cute.arch.warp_idx())
        # Peek (try_wait) AB buffer empty for k_block = prefetch_k_tile_cnt
        peek_ab_empty_status = Boolean(True)
        if 0 < k_tile_cnt:
            peek_ab_empty_status = ab_pipeline.producer_try_acquire(ab_producer_state)
        # /////////////////////////////////////////////////////////////////////////
        # TMA load on B and cp.async on A
        # /////////////////////////////////////////////////////////////////////////
        copy_A = partial(cute.copy, thr_copy_A)
        for k_tile in cutlass.range(k_tile_cnt - 1, unroll=1):
            # Wait for A/B buffers to be empty before loading into them
            # Also sets the transaction barrier for the A/B buffers
            ab_pipeline.producer_acquire(
                ab_producer_state,
                peek_ab_empty_status,
                # A tiny bit faster to rotate the warp that does TMA
                is_tma_warp=warp_idx == self.ab_load_warp_id + (k_tile % self.num_ab_load_warps),
            )
            # A bit faster to load B first while we calculate the predicate for A
            if warp_idx == self.ab_load_warp_id + (k_tile % self.num_ab_load_warps):
                copy_B(
                    tBgB[None, k_tile],
                    tBsB[None, ab_producer_state.index],
                    tma_bar_ptr=ab_pipeline.producer_get_barrier(ab_producer_state),
                )
            # (m, bK)
            mA_cur = mA_k[None, (None, k_tile)]
            for m in cutlass.range_constexpr(tAcA.shape[1]):
                # (elems_per_load, thread_per_row)
                mA_row = cute.tiled_divide(mA_cur[m_idx[m], None], (elems_per_load,))
                if t0AcA[0, m, 0][0] < limit_m:
                    # There's only 1 load per row
                    assert cute.size(tAcA.shape, mode=[2]) == 1
                    ki = tAcA[0, 0, 0][1] // elems_per_load
                    copy_A(mA_row[None, ki], tAsA[(None, m), ab_producer_state.index])
            # This tells mbarrier to track the completion of cp.async
            ab_pipeline.producer_commit(ab_producer_state)
            ab_producer_state.advance()
            peek_ab_empty_status = Boolean(True)
            if k_tile + 1 < k_tile_cnt:
                peek_ab_empty_status = ab_pipeline.producer_try_acquire(ab_producer_state)
        # bound checking in the K dimension on the last k_tile
        if 0 < k_tile_cnt:
            k_tile = k_tile_cnt - 1
            ab_pipeline.producer_acquire(
                ab_producer_state,
                peek_ab_empty_status,
                is_tma_warp=warp_idx == self.ab_load_warp_id + (k_tile % self.num_ab_load_warps),
            )
            if warp_idx == self.ab_load_warp_id + (k_tile % self.num_ab_load_warps):
                copy_B(
                    tBgB[None, k_tile],
                    tBsB[None, ab_producer_state.index],
                    tma_bar_ptr=ab_pipeline.producer_get_barrier(ab_producer_state),
                )
            assert tAcA.shape[2] == 1  # there's only 1 load along the K dimension
            tApA = cute.make_fragment(1, Boolean)
            tApA[0] = tAcA[0, 0, 0][1] < limit_k
            # (m, bK)
            mA_cur = mA_k[None, (None, k_tile)]
            for m in cutlass.range_constexpr(tAcA.shape[1]):
                # (elems_per_load, thread_per_row)
                mA_row = cute.tiled_divide(mA_cur[m_idx[m], None], (elems_per_load,))
                if t0AcA[0, m, 0][0] < limit_m:
                    # There's only 1 load per row
                    assert cute.size(tAcA.shape, mode=[2]) == 1
                    ki = tAcA[0, 0, 0][1] // elems_per_load
                    # copy_A(mA_row[None, ki], tAsA[(None, m), ab_producer_state.index], pred=tApA)
                    # TODO
                    copy_A(mA_row[None, ki], tAsA[(None, m), ab_producer_state.index])
            ab_pipeline.producer_commit(ab_producer_state)
            ab_producer_state.advance()
        return ab_producer_state

    @cute.jit
    def mma(
        self,
        ab_pipeline: cutlass.pipeline.PipelineAsync,
        ab_read_state: cutlass.pipeline.PipelineState,
        tiled_mma: cute.TiledMma,
        tCrA: cute.Tensor,
        tCrB: cute.Tensor,
        acc: cute.Tensor,
        acc_slow: Optional[cute.Tensor],
        k_tile_cnt: Int32,
        warp_group_idx: Int32,
    ) -> Tuple[cutlass.pipeline.PipelineState, cute.TiledMma]:
        # /////////////////////////////////////////////////////////////////////////////
        #  Prologue MMAs
        # /////////////////////////////////////////////////////////////////////////////
        k_pipe_mmas = 1
        ab_release_state = ab_read_state.clone()
        num_prologue_mma = min(k_pipe_mmas, k_tile_cnt)
        if const_expr(self.pingpong):
            self.pingpong_barrier_sync(warp_group_idx, stage="mma")
        peek_ab_full_status = Boolean(True)
        if 0 < k_tile_cnt:
            peek_ab_full_status = ab_pipeline.consumer_try_wait(ab_read_state)
        tiled_mma.set(warpgroup.Field.ACCUMULATE, False)
        num_k_blocks = cute.size(tCrA, mode=[2])
        for k_tile in cutlass.range(num_prologue_mma):
            # Wait for A/B buffer to be ready
            ab_pipeline.consumer_wait(ab_read_state, peek_ab_full_status)
            warpgroup.fence()
            for k_blk_idx in cutlass.range(num_k_blocks, unroll_full=True):
                k_blk_coord = (None, None, k_blk_idx, ab_read_state.index)
                cute.gemm(tiled_mma, acc, tCrA[k_blk_coord], tCrB[k_blk_coord], acc)
                tiled_mma.set(warpgroup.Field.ACCUMULATE, True)
            warpgroup.commit_group()
            ab_read_state.advance()
            peek_ab_full_status = Boolean(True)
            if k_tile + 1 < k_tile_cnt:
                peek_ab_full_status = ab_pipeline.consumer_try_wait(ab_read_state)
        # If k_tile_cnt == 0, this is not correct. But we will set acc to 0 in the mainloop
        # in that case.
        if const_expr(self.fp8_slow_accum):
            warpgroup.wait_group(0)
            acc_slow.store(acc.load())

        # /////////////////////////////////////////////////////////////////////////////
        #  MAINLOOP
        # /////////////////////////////////////////////////////////////////////////////
        for k_tile in cutlass.range(num_prologue_mma, k_tile_cnt, unroll=1):
            # Wait for TMA copies to complete
            ab_pipeline.consumer_wait(ab_read_state, peek_ab_full_status)
            # WGMMA
            warpgroup.fence()
            if const_expr(self.fp8_slow_accum):
                tiled_mma.set(warpgroup.Field.ACCUMULATE, False)
            for k_blk_idx in cutlass.range(num_k_blocks, unroll_full=True):
                k_blk_coord = (None, None, k_blk_idx, ab_read_state.index)
                cute.gemm(tiled_mma, acc, tCrA[k_blk_coord], tCrB[k_blk_coord], acc)
                tiled_mma.set(warpgroup.Field.ACCUMULATE, True)
            warpgroup.commit_group()
            # Wait on the wgmma barrier for previous k_pipe_mmas wgmmas to complete
            if const_expr(not self.fp8_slow_accum):
                warpgroup.wait_group(k_pipe_mmas)
            else:
                warpgroup.wait_group(0)
                acc_slow.store(acc_slow.load() + acc.load())
            ab_pipeline.consumer_release(ab_release_state)
            ab_read_state.advance()
            ab_release_state.advance()
            peek_ab_full_status = Boolean(True)
            if k_tile + 1 < k_tile_cnt:
                peek_ab_full_status = ab_pipeline.consumer_try_wait(ab_read_state)
        if const_expr(self.pingpong):
            # Cue for next WG's MMA to start
            self.pingpong_barrier_arrive(1 - warp_group_idx, stage="mma")
        if const_expr(not self.fp8_slow_accum):
            # fp8_slow_accum would already called wait_group(0) inside the loop
            warpgroup.wait_group(0)
        for k_tile in cutlass.range(num_prologue_mma, unroll=1):
            ab_pipeline.consumer_release(ab_release_state)
            ab_release_state.advance()
        if const_expr(self.fp8_slow_accum):
            acc.store(acc_slow.load())
        # If we don't return the tiled_mma, we get compiler error
        # "operand #0 does not dominate this use"
        return ab_read_state, tiled_mma

    @cute.jit
    def epilogue(
        self,
        params: EpilogueParams,
        epi_smem_tensors: Tuple[cute.Tensor, ...],
        epi_pipeline: cutlass.pipeline.PipelineAsync,
        epi_read_state: cutlass.pipeline.PipelineState,
        epi_producer_state: cutlass.pipeline.PipelineState,
        tiled_mma: cute.TiledMma,
        tRS_rAcc: cute.Tensor,
        tRS_rD: cute.Tensor,
        tRS_rC: Optional[cute.Tensor],
        tiled_copy_r2s: cute.core.ThrCopy,
        tRS_sD: cute.Tensor,
        tiled_copy_s2r: Optional[cute.core.ThrCopy],
        tSR_rC: Optional[cute.Tensor],
        tSR_sC: Optional[cute.Tensor],
        copy_D: Optional[Callable],
        bSG_sD: cute.Tensor,
        bSG_gD: cute.Tensor,
        epi_load_g2s: Optional[Callable],
        tile_coord_mnkl: cute.Coord,
        cu_seqlens_m: Optional[cute.Tensor],
        epilogue_barrier: cutlass.pipeline.NamedBarrier,
        tile_scheduler,
        tidx: Int32,
        is_tma_warp: Boolean,
    ) -> Tuple[cutlass.pipeline.PipelineState, cutlass.pipeline.PipelineState]:
        has_C = const_expr(tRS_rC is not None)
        has_D = const_expr(copy_D is not None)
        # We iterate over epi tiles in the N dimension first before the M dimension
        epi_tile_shape = cute.zipped_divide(
            cute.make_layout(self.tile_shape_mnk[:2]), self.epi_tile
        ).shape[1]
        epi_tile_layout = cute.make_layout(epi_tile_shape, stride=(epi_tile_shape[1], 1))
        epi_tile_num = cute.size(epi_tile_shape)
        num_prev_subtiles = tile_scheduler.num_tiles_executed * epi_tile_num

        if const_expr(epi_load_g2s is not None):
            for epi_idx in cutlass.range(min(epi_tile_num, self.epi_c_stage), unroll=1):
                epi_producer_state = epi_load_g2s(epi_producer_state, epi_idx, is_tma_warp)

        for epi_idx in cutlass.range_constexpr(epi_tile_num):
            # Copy from acc to D registers
            for epi_v in cutlass.range_constexpr(cute.size(tRS_rD)):
                tRS_rD[epi_v] = tRS_rAcc[epi_idx * cute.size(tRS_rD) + epi_v]
            if const_expr(has_C):
                epi_pipeline.consumer_wait(epi_read_state)
                cute.copy(tiled_copy_s2r, tSR_sC[None, None, None, epi_read_state.index], tSR_rC)
                # Fence to make sure shared memory read is visible to TMA load
                cute.arch.fence_proxy(
                    cute.arch.ProxyKind.async_shared, space=cute.arch.SharedSpace.shared_cta
                )
                cute.arch.sync_warp()
                with cute.arch.elect_one():
                    epi_pipeline.consumer_release(epi_read_state)
                epi_read_state.advance()
            if const_expr(epi_load_g2s is not None and epi_idx + self.epi_c_stage < epi_tile_num):
                epi_producer_state = epi_load_g2s(
                    epi_producer_state, epi_idx + self.epi_c_stage, is_tma_warp
                )
            tRS_rEpi = self.epi_visit_acc_subtile(params, tRS_rD, tRS_rC)
            epi_buffer = (num_prev_subtiles + epi_idx) % self.epi_stage
            # Copy from D registers to shared memory
            if const_expr(has_D):
                # Type conversion
                tRS_rD_out = cute.make_fragment_like(tRS_rD, self.d_dtype)
                tRS_rD_out.store(tRS_rD.load().to(self.d_dtype))
                cute.copy(tiled_copy_r2s, tRS_rD_out, tRS_sD[None, None, None, epi_buffer])
            # Fence and barrier to make sure shared memory store is visible to TMA store
            cute.arch.fence_proxy(
                cute.arch.ProxyKind.async_shared, space=cute.arch.SharedSpace.shared_cta
            )
            epilogue_barrier.arrive_and_wait()
            # Get the global memory coordinate for the current epi tile
            gmem_coord = epi_tile_layout.get_hier_coord(epi_idx)
            # Copy from shared memory to global memory
            if is_tma_warp:
                if const_expr(has_D):
                    copy_D(bSG_sD[None, epi_buffer], bSG_gD[None, gmem_coord])
                cute.arch.cp_async_bulk_commit_group()
                cute.arch.cp_async_bulk_wait_group(self.epi_stage - 1, read=True)
            epilogue_barrier.arrive_and_wait()

        return epi_read_state, epi_producer_state

    @cute.jit
    def epi_load_g2s(
        self,
        epi_pipeline: cutlass.pipeline.PipelineAsync,
        copy_C: Callable,
        bGS_gC: cute.Tensor,
        bGS_sC: cute.Tensor,
        epi_producer_state: cutlass.pipeline.PipelineState,
        epi_idx: Int32,
        should_load: Boolean,
    ) -> cutlass.pipeline.PipelineState:
        # We iterate over epi tiles in the N dimension first before the M dimension
        epi_tile_layout = cute.make_layout(bGS_gC.shape[1], stride=(bGS_gC.shape[1][1], 1))
        if should_load:
            epi_pipeline.producer_acquire(epi_producer_state)
            # Get the global memory coordinate for the current epi tile
            gmem_coord = epi_tile_layout.get_hier_coord(epi_idx)
            copy_C(
                bGS_gC[None, gmem_coord],
                bGS_sC[None, epi_producer_state.index],
                tma_bar_ptr=epi_pipeline.producer_get_barrier(epi_producer_state),
            )
            # Epi pipeline's producer commit is a NOP
            epi_pipeline.producer_commit(epi_producer_state)
        epi_producer_state.advance()
        return epi_producer_state

    def epi_visit_acc_subtile(
        self,
        params: EpilogueParams,
        tRS_rD: cute.Tensor,
        tRS_rC: Optional[cute.Tensor] = None,
    ) -> Optional[cute.Tensor]:
        # Apply alpha scaling to accumulator if alpha is provided (not None)
        if const_expr(hasattr(params, "alpha") and params.alpha is not None):
            alpha = utils.load_scalar_or_pointer(params.alpha)
            tRS_rD.store(tRS_rD.load() * alpha)
        # Apply C with beta scaling
        if const_expr(tRS_rC is not None):
            if const_expr(not hasattr(params, "beta") or params.beta is None):
                # beta is None, default behavior: add C (beta=1.0)
                tRS_rD.store(tRS_rD.load() + tRS_rC.load().to(tRS_rD.element_type))
            else:
                beta = utils.load_scalar_or_pointer(params.beta)
                tRS_rD.store(tRS_rD.load() + beta * tRS_rC.load().to(tRS_rD.element_type))
        return None

    def get_scheduler_class(self):
        """Return the scheduler class to use. Override in subclasses for custom schedulers."""
        return TileScheduler

    def get_scheduler_arguments(self, problem_shape_ntile_mnl, scheduler_args):
        """Create scheduler arguments. Override in subclasses for custom schedulers."""
        return TileSchedulerArguments(
            problem_shape_ntile_mnl=problem_shape_ntile_mnl,
            raster_order=scheduler_args.raster_order,
            group_size=scheduler_args.max_swizzle_size,
            cluster_shape_mnk=self.cluster_shape_mnk,
            tile_count_semaphore=scheduler_args.tile_count_semaphore,
            batch_idx_permute=scheduler_args.batch_idx_permute,
            is_persistent=self.is_persistent,
        )

    def epi_visit_acc(
        self,
        params: EpilogueParams,
        acc: cute.Tensor,
        tiled_mma: cute.TiledMma,
        tile_coord_mnkl: cute.Coord,
        tidx: Int32,
    ) -> None:
        pass

    def epi_to_underlying_arguments(
        self, args: EpilogueArguments, *, loc=None, ip=None
    ) -> EpilogueParams:
        return GemmSm90.EpilogueParams(alpha=args.alpha, beta=args.beta)

    @staticmethod
    def epi_smem_bytes_per_stage(
        args: Optional[EpilogueArguments],
        tile_shape_mnk: Tuple[int, int, int],
        epi_tile: Tuple[int, int],
    ) -> int:
        return 0

    def epi_get_smem_struct(self, params: EpilogueParams):
        return cute.struct.MemRange[cutlass.Int32, 0]  # Dummy struct

    def epi_get_smem_tensors(self, params: EpilogueParams, storage) -> Tuple[cute.Tensor, ...]:
        return tuple()

    def pingpong_barrier_sync(self, warp_group_idx: Int32, stage: str):
        assert stage in ["mma", "epi"]
        barrier = NamedBarrierGemm.MmaWG0 if stage == "mma" else NamedBarrierGemm.EpiWG0
        cute.arch.barrier(
            barrier_id=int(barrier) + warp_group_idx,
            number_of_threads=2 * self.num_threads_per_warp_group,
        )

    def pingpong_barrier_arrive(self, warp_group_idx: Int32, stage: str):
        assert stage in ["mma", "epi"]
        barrier = NamedBarrierGemm.MmaWG0 if stage == "mma" else NamedBarrierGemm.EpiWG0
        cute.arch.barrier_arrive(
            barrier_id=int(barrier) + warp_group_idx,
            number_of_threads=2 * self.num_threads_per_warp_group,
        )

    def epilog_smem_copy_atom(self, tiled_mma: cute.TiledMma) -> cute.TiledCopy:
        copy_atom_C = cute.make_copy_atom(
            warp.StMatrix8x8x16bOp(
                self.d_layout.is_m_major_c() if self.d_layout is not None else False,
                num_matrices=4 if self.epi_tile[1] % 16 == 0 else 2,
            ),
            cutlass.Float16,  # this is just to get the right source layout
        )
        tiled_copy_C_atom = cute.make_tiled_copy_C_atom(copy_atom_C, tiled_mma)
        return tiled_copy_C_atom

    def epilog_smem_store_and_partition(
        self,
        tiled_mma: cute.TiledMma,
        d_layout: Optional[cutlass.utils.LayoutEnum],
        dtype: Type[cutlass.Numeric],
        acc: cute.Tensor,
        sD: cute.Tensor,
        tidx: Int32,
    ) -> Tuple[cute.TiledCopy, cute.Tensor, cute.Tensor]:
        if d_layout is None:
            d_layout = cutlass.utils.LayoutEnum.ROW_MAJOR
        tiled_copy_C_atom = self.epilog_smem_copy_atom(tiled_mma)
        # Doesn't work with tile_N % 8 == 0 but tile_n % 16 != since this always
        # get st.matrix with num_matrices=4
        copy_atom_r2s = sm90_utils.sm90_get_smem_store_op(
            d_layout, elem_ty_d=dtype, elem_ty_acc=self.acc_dtype
        )
        tiled_copy_r2s = cute.make_tiled_copy_S(copy_atom_r2s, tiled_copy_C_atom)
        # (R2S, R2S_M, R2S_N, PIPE_D)
        thr_copy_r2s = tiled_copy_r2s.get_slice(tidx)
        tRS_sD = thr_copy_r2s.partition_D(sD) if sD is not None else None
        # (R2S, R2S_M, R2S_N)
        tRS_rAcc = tiled_copy_r2s.retile(acc)
        sD_shape = sD.shape[:2] if sD is not None else self.epi_tile
        tRS_rD_shape = thr_copy_r2s.partition_S(cute.make_identity_tensor(sD_shape)).shape
        tRS_rD = cute.make_fragment(tRS_rD_shape, self.acc_dtype)
        return tiled_copy_r2s, tRS_rAcc, tRS_rD, tRS_sD

    def epilog_smem_load_and_partition(
        self,
        tiled_mma: cute.TiledMma,
        c_layout: cutlass.utils.LayoutEnum,
        dtype: Type[cutlass.Numeric],
        sC: cute.Tensor,
        tRS_rD_layout: cutlass.Layout,
        tidx: Int32,
    ) -> Tuple[cute.TiledCopy, cute.Tensor, cute.Tensor]:
        tiled_copy_C_atom = self.epilog_smem_copy_atom(tiled_mma)
        copy_atom_s2r = utils.sm90_get_smem_load_op(c_layout, dtype)
        tiled_copy_s2r = cute.make_tiled_copy_S(copy_atom_s2r, tiled_copy_C_atom)
        thr_copy_s2r = tiled_copy_s2r.get_slice(tidx)
        tSR_sC = thr_copy_s2r.partition_S(sC)
        tRS_rC = cute.make_fragment(tRS_rD_layout, dtype)
        tSR_rC = thr_copy_s2r.retile(tRS_rC)
        return tiled_copy_s2r, tRS_rC, tSR_rC, tSR_sC

    def epilog_gmem_copy_and_partition(
        self,
        atom: Union[cute.CopyAtom, cute.TiledCopy],
        mD_mnl: cute.Tensor,
        tile_shape_mn: cute.Tile,
        epi_tile: cute.Tile,
        sD: cute.Tensor,
        tile_coord_mnkl: cute.Coord,
        cu_seqlens_m: Optional[cute.Tensor] = None,
    ) -> Tuple[cute.Tensor, cute.Tensor]:
        batch_idx = tile_coord_mnkl[3]
        if const_expr(cu_seqlens_m is not None):
            mD_mn = cute.domain_offset((cu_seqlens_m[batch_idx], 0), mD_mnl)
        else:
            mD_mn = mD_mnl[None, None, batch_idx]
        # (bM, bN)
        gD = cute.local_tile(mD_mn, tile_shape_mn, tile_coord_mnkl[:2])
        tDgD_for_tma_partition = cute.zipped_divide(gD, epi_tile)
        bSG_sD, bSG_gD = cpasync.tma_partition(
            atom,
            0,
            cute.make_layout(1),
            cute.group_modes(sD, 0, 2),
            tDgD_for_tma_partition,
        )
        return bSG_sD, bSG_gD

    def make_ab_pipeline(
        self,
        a_smem_layout: cute.Layout | cute.ComposedLayout,
        b_smem_layout: cute.Layout | cute.ComposedLayout,
        tiled_mma: cute.TiledMma,
        cluster_layout_vmnk: cute.Layout,
        ab_pipeline_mbar_ptr: cute.Pointer,
    ):
        # Threads/warps participating in this pipeline
        producer_cnt = 1 if const_expr(not self.gather_A) else 1 + self.num_ab_load_threads
        ab_pipeline_producer_group = pipeline.CooperativeGroup(pipeline.Agent.Thread, producer_cnt)
        # Each warp will contribute to the arrive count with the number of mcast size
        mcast_size = self.num_mcast_ctas_a + self.num_mcast_ctas_b - 1
        consumer_arrive_cnt = mcast_size * (tiled_mma.size // cute.arch.WARP_SIZE)
        ab_pipeline_consumer_group = pipeline.CooperativeGroup(
            pipeline.Agent.Thread, consumer_arrive_cnt
        )
        pipeline_cls = pipeline.PipelineTmaAsync if not self.gather_A else PipelineTmaCpAsync
        tma_copy_bytes = cute.size_in_bytes(self.b_dtype, b_smem_layout)
        if const_expr(not self.gather_A):
            tma_copy_bytes += cute.size_in_bytes(self.a_dtype, a_smem_layout)
        return pipeline_cls.create(
            barrier_storage=ab_pipeline_mbar_ptr,
            num_stages=self.ab_stage,
            producer_group=ab_pipeline_producer_group,
            consumer_group=ab_pipeline_consumer_group,
            tx_count=tma_copy_bytes,
            cta_layout_vmnk=cluster_layout_vmnk,
        )

    def make_epi_pipeline(
        self, c_smem_layout: cute.Layout | cute.ComposedLayout, epi_pipeline_mbar_ptr: cute.Pointer
    ):
        # Threads/warps participating in this pipeline
        epi_pipeline_producer_group = pipeline.CooperativeGroup(pipeline.Agent.Thread)
        # Each warp will contribute 1 to the arrive count
        consumer_arrive_cnt = self.num_epi_threads // cute.arch.WARP_SIZE
        epi_pipeline_consumer_group = pipeline.CooperativeGroup(
            pipeline.Agent.Thread, consumer_arrive_cnt
        )
        tma_copy_c_bytes = cute.size_in_bytes(self.c_dtype, c_smem_layout)
        return pipeline.PipelineTmaAsync.create(
            barrier_storage=epi_pipeline_mbar_ptr,
            num_stages=self.epi_c_stage,
            producer_group=epi_pipeline_producer_group,
            consumer_group=epi_pipeline_consumer_group,
            tx_count=tma_copy_c_bytes,
        )

    def make_sched_pipeline(
        self, cluster_layout_mnk: cute.Layout, sched_pipeline_mbar_ptr: cute.Pointer, varlen_k: bool
    ):
        # Threads/warps participating in this pipeline
        sched_pipeline_producer_group = pipeline.CooperativeGroup(pipeline.Agent.Thread)
        cluster_size = cute.size(cluster_layout_mnk)
        # Each warp that are not the scheduler warp will contribute 1 to the arrive count
        # If pingpong and varlen_k, then all 8 mma warps will participate in the scheduler barrier
        # at each round. If pingpong and not varlen_k, then only 4 mma warp will participate.
        consumer_arrive_cnt = (
            (self.mma_warp_groups if not (self.pingpong and not varlen_k) else 1) * 4
            + self.num_ab_load_warps
        ) * cluster_size - 1
        sched_pipeline_consumer_group = pipeline.CooperativeGroup(
            pipeline.Agent.Thread, consumer_arrive_cnt
        )
        return pipeline.PipelineAsync.create(
            barrier_storage=sched_pipeline_mbar_ptr,
            num_stages=self.sched_stage,
            producer_group=sched_pipeline_producer_group,
            consumer_group=sched_pipeline_consumer_group,
            # If there's cluster, the consumers must arrive at the mbar of CTA 0 in the cluster.
            consumer_mask=None if const_expr(cluster_size == 1) else 0,
        )

    @classmethod
    def _compute_stages(
        cls,
        tile_shape_mnk: Tuple[int, int, int],
        epi_tile: Tuple[int, int],
        a_dtype: Type[cutlass.Numeric],
        b_dtype: Type[cutlass.Numeric],
        d_dtype: Optional[Type[cutlass.Numeric]],
        c_dtype: Optional[Type[cutlass.Numeric]],
        epilogue_args: Optional[EpilogueArguments],
        smem_capacity: int,
        occupancy: int,
        overlap_sD_sA: bool,
    ) -> Tuple[int, int]:
        """Computes the number of stages for A/B/C operands based on heuristics.

        :param tile_shape_mnk: The shape (M, N, K) of the CTA tile.
        :type tile_shape_mnk: Tuple[int, int, int]
        :param a_dtype: Data type of operand A.
        :type a_dtype: type[cutlass.Numeric]
        :param b_dtype: Data type of operand B.
        :type b_dtype: type[cutlass.Numeric]
        :param smem_capacity: Total available shared memory capacity in bytes.
        :type smem_capacity: int
        :param occupancy: Target number of CTAs per SM (occupancy).
        :type occupancy: int

        :return: A tuple containing the computed number of stages for:
                 (A/B operand stages, epilogue stages)
        :rtype: Tuple[int, int]
        """

        epi_stage = 4 if epi_tile[1] <= 16 else 2
        if overlap_sD_sA:
            epi_bytes = 0
        else:
            d_bytes_per_stage = (
                cute.size(epi_tile) * d_dtype.width // 8 if d_dtype is not None else 0
            )
            epi_bytes_per_stage = d_bytes_per_stage + cls.epi_smem_bytes_per_stage(
                epilogue_args, tile_shape_mnk, epi_tile
            )
            epi_bytes = epi_bytes_per_stage * epi_stage
        epi_c_stage = 0 if c_dtype is None else (4 if epi_tile[1] <= 16 else 2)
        if c_dtype is not None:
            epi_bytes += cute.size(epi_tile) * c_dtype.width // 8 * epi_c_stage

        a_shape = cute.slice_(tile_shape_mnk, (None, 0, None))
        b_shape = cute.slice_(tile_shape_mnk, (0, None, None))
        ab_bytes_per_stage = (
            cute.size(a_shape) * a_dtype.width // 8 + cute.size(b_shape) * b_dtype.width // 8
        )
        mbar_helpers_bytes = 1024

        remaining_bytes = (
            (smem_capacity - occupancy * 1024) // occupancy - mbar_helpers_bytes - epi_bytes
        )
        ab_stage = remaining_bytes // ab_bytes_per_stage

        # Refine epilogue stages:
        # Calculate remaining smem after allocating for A/B stages and reserved bytes
        # Add remaining unused smem to epilogue
        if not overlap_sD_sA and epi_bytes_per_stage > 0:
            epi_stage += (remaining_bytes - ab_bytes_per_stage * ab_stage) // epi_bytes_per_stage
        return ab_stage, epi_stage, epi_c_stage

    @staticmethod
    def _sm90_compute_tile_shape_or_override(
        tile_shape_mnk: Tuple[int, int, int],
        atom_layout_mnk: Tuple[int, int, int],
        element_type: Optional[Type[cutlass.Numeric]] = None,
        epi_tile_override: Tuple[int, int] | None = None,
    ) -> Tuple[int, int]:
        """Compute the epilogue tile shape or use override if provided.

        :param tile_shape_mnk: CTA tile shape (M,N,K)
        :type tile_shape_mnk: Tuple[int, int, int]
        :param element_type: Data type of elements
        :type element_type: type[cutlass.Numeric]
        :param is_cooperative: Whether to use cooperative approach
        :type is_cooperative: bool
        :param epi_tile_override: Optional override for epilogue tile shape
        :type epi_tile_override: Tuple[int, int] or None

        :return: Computed epilogue tile shape
        :rtype: Tuple[int, int]
        """
        if epi_tile_override is not None:
            return epi_tile_override
        if tile_shape_mnk[0] % 128 == 0 and atom_layout_mnk[0] > 1:
            tile_m = math.gcd(128, cute.size(tile_shape_mnk, mode=[0]))
            tile_n = math.gcd(32, cute.size(tile_shape_mnk, mode=[1]))
        elif tile_shape_mnk[0] % 192 == 0 and atom_layout_mnk[0] > 1:
            tile_m = math.gcd(192, cute.size(tile_shape_mnk, mode=[0]))
            tile_n = math.gcd(32, cute.size(tile_shape_mnk, mode=[1]))
        else:
            # In the case of tile shape 128 x N but atom_layout 1 x 2, we need to set
            # epi_tile_m = 64. If epi_tile_m = 128, the epilogue would iterate along the
            # M dimension first, then move to the N dimension. But the accumulator in registers
            # iterate along the N dimension first, then move to the M dimension.
            # We could change the epilogue to accommodate this,
            # but it's easier to just set epi_tile_m = 64.
            n_perf = 64 if element_type is not None and element_type.width == 8 else 32
            tile_m = math.gcd(64, cute.size(tile_shape_mnk, mode=[0]))
            tile_n = math.gcd(n_perf, cute.size(tile_shape_mnk, mode=[1]))
        return (tile_m, tile_n)

    @staticmethod
    def _make_smem_layouts(
        tile_shape_mnk: Tuple[int, int, int],
        epi_tile: Tuple[int, int],
        a_dtype: Type[cutlass.Numeric],
        a_layout: cutlass.utils.LayoutEnum,
        b_dtype: Type[cutlass.Numeric],
        b_layout: cutlass.utils.LayoutEnum,
        ab_stage: int,
        d_dtype: Optional[Type[cutlass.Numeric]],
        d_layout: cutlass.utils.LayoutEnum,
        epi_stage: int,
        c_dtype: Optional[Type[cutlass.Numeric]],
        c_layout: Optional[cutlass.utils.LayoutEnum],
        epi_c_stage: int,
    ) -> Tuple[
        cute.ComposedLayout, cute.ComposedLayout, cute.ComposedLayout, Optional[cute.ComposedLayout]
    ]:
        """Create shared memory layouts for A, B, and C tensors.

        :param tile_shape_mnk: CTA tile shape (M,N,K)
        :type tile_shape_mnk: Tuple[int, int, int]
        :param epi_tile: Epilogue tile shape
        :type epi_tile: Tuple[int, int]
        :param a_dtype: Data type for matrix A
        :type a_dtype: type[cutlass.Numeric]
        :param a_layout: Layout enum for matrix A
        :type a_layout: cutlass.utils.LayoutEnum
        :param b_dtype: Data type for matrix B
        :type b_dtype: type[cutlass.Numeric]
        :param b_layout: Layout enum for matrix B
        :type b_layout: cutlass.utils.LayoutEnum
        :param ab_stage: Number of stages for A/B tensors
        :type ab_stage: int
        :param d_dtype: Data type for output matrix D
        :type d_dtype: type[cutlass.Numeric]
        :param d_layout: Layout enum for the output matrix C
        :type d_layout: cutlass.utils.LayoutEnum
        :param epi_stage: Number of epilogue stages
        :type epi_stage: int

        :return: Tuple of shared memory layouts for A, B, and C
        :rtype: Tuple[cute.ComposedLayout, cute.ComposedLayout, cute.ComposedLayout]
        """
        a_smem_shape = cute.slice_(tile_shape_mnk, (None, 0, None))

        a_is_k_major = a_layout.sm90_mma_major_mode() == warpgroup.OperandMajorMode.K
        b_is_k_major = b_layout.sm90_mma_major_mode() == warpgroup.OperandMajorMode.K
        a_major_mode_size = tile_shape_mnk[2 if a_is_k_major else 0]
        a_smem_layout_atom = warpgroup.make_smem_layout_atom(
            sm90_utils.get_smem_layout_atom(a_layout, a_dtype, a_major_mode_size),
            a_dtype,
        )
        a_smem_layout_staged = cute.tile_to_shape(
            a_smem_layout_atom,
            cute.append(a_smem_shape, ab_stage),
            order=(0, 1, 2) if a_is_k_major else (1, 0, 2),
        )

        b_smem_shape = cute.slice_(tile_shape_mnk, (0, None, None))

        b_major_mode_size = tile_shape_mnk[2 if b_is_k_major else 1]
        b_smem_layout_atom = warpgroup.make_smem_layout_atom(
            sm90_utils.get_smem_layout_atom(b_layout, b_dtype, b_major_mode_size),
            b_dtype,
        )
        b_smem_layout_staged = cute.tile_to_shape(
            b_smem_layout_atom,
            cute.append(b_smem_shape, ab_stage),
            order=(0, 1, 2) if b_is_k_major else (1, 0, 2),
        )

        if d_dtype is not None:
            d_smem_shape = epi_tile
            d_major_mode_size = epi_tile[1] if d_layout.is_n_major_c() else epi_tile[0]
            d_smem_layout_atom = warpgroup.make_smem_layout_atom(
                sm90_utils.get_smem_layout_atom(d_layout, d_dtype, d_major_mode_size),
                d_dtype,
            )
            epi_smem_layout_staged = cute.tile_to_shape(
                d_smem_layout_atom,
                cute.append(d_smem_shape, epi_stage),
                order=(1, 0, 2) if d_layout.is_m_major_c() else (0, 1, 2),
            )
        else:
            epi_smem_layout_staged = None

        if c_dtype is not None:
            assert c_layout is not None
            c_smem_shape = epi_tile
            c_major_mode_size = epi_tile[1] if c_layout.is_n_major_c() else epi_tile[0]
            c_smem_layout_atom = warpgroup.make_smem_layout_atom(
                sm90_utils.get_smem_layout_atom(c_layout, c_dtype, c_major_mode_size),
                c_dtype,
            )
            epi_c_smem_layout_staged = cute.tile_to_shape(
                c_smem_layout_atom,
                cute.append(c_smem_shape, epi_c_stage),
                order=(1, 0, 2) if c_layout.is_m_major_c() else (0, 1, 2),
            )
        else:
            epi_c_smem_layout_staged = None

        return (
            a_smem_layout_staged,
            b_smem_layout_staged,
            epi_smem_layout_staged,
            epi_c_smem_layout_staged,
        )

    @staticmethod
    def _make_tma_epi_atoms_and_tensors(
        tensor_d: cute.Tensor,
        epi_smem_layout_staged: cute.ComposedLayout,
        epi_tile: Tuple[int, int],
        store_or_load: str,
    ) -> Tuple[cute.CopyAtom, cute.Tensor]:
        """Create TMA atoms and tensors for storing D or loading C.

        :param tensor_d: Output tensor D
        :type tensor_d: cute.Tensor
        :param epi_smem_layout_staged: Shared memory layout for epilogue
        :type epi_smem_layout_staged: cute.ComposedLayout
        :param epi_tile: Epilogue tile shape
        :type epi_tile: Tuple[int, int]

        :return: TMA atom and tensor for C
        :rtype: Tuple[cute.CopyAtom, cute.Tensor]
        """
        assert store_or_load in ["load", "store"]
        epi_smem_layout = cute.slice_(epi_smem_layout_staged, (None, None, 0))
        d_cta_v_layout = cute.composition(cute.make_identity_layout(tensor_d.shape), epi_tile)
        op = (
            cpasync.CopyBulkTensorTileG2SOp()
            if store_or_load == "load"
            else cpasync.CopyBulkTensorTileS2GOp()
        )
        tma_atom_d, tma_tensor_d = cpasync.make_tiled_tma_atom(
            op, tensor_d, epi_smem_layout, d_cta_v_layout
        )
        return tma_atom_d, tma_tensor_d

    @staticmethod
    def _make_tma_atoms_and_tensors(
        tensor: cute.Tensor,
        smem_layout_staged: cute.ComposedLayout,
        smem_tile: Tuple[int, int],
        mcast_dim: int,
    ) -> Tuple[cute.CopyAtom, cute.Tensor]:
        """Create TMA atoms and tensors for input tensors.

        :param tensor: Input tensor (A or B)
        :type tensor: cute.Tensor
        :param smem_layout_staged: Shared memory layout for the tensor
        :type smem_layout_staged: cute.ComposedLayout
        :param smem_tile: Shared memory tile shape
        :type smem_tile: Tuple[int, int]
        :param mcast_dim: Multicast dimension
        :type mcast_dim: int

        :return: TMA atom and tensor
        :rtype: Tuple[cute.CopyAtom, cute.Tensor]
        """
        op = (
            cpasync.CopyBulkTensorTileG2SOp()
            if mcast_dim == 1
            else cpasync.CopyBulkTensorTileG2SMulticastOp()
        )

        smem_layout = cute.slice_(smem_layout_staged, (None, None, 0))
        tma_atom, tma_tensor = cpasync.make_tiled_tma_atom(
            op,
            tensor,
            smem_layout,
            smem_tile,
            num_multicast=mcast_dim,
        )
        return tma_atom, tma_tensor

    def _make_gmem_tiled_copy_A(self, dtype, major_mode, num_threads, copy_bits=128):
        atom_async_copy = cute.make_copy_atom(
            cpasync.CopyG2SOp(cache_mode=cpasync.LoadCacheMode.GLOBAL),
            dtype,
            num_bits_per_copy=copy_bits,
        )
        copy_elems = copy_bits // dtype.width
        shape_dim_1 = cute.size(self.tile_shape_mnk[2]) // copy_elems
        # thread layout for copy
        thread_layout = cute.make_layout(
            (num_threads // shape_dim_1, shape_dim_1), stride=(shape_dim_1, 1)
        )
        if major_mode != cutlass.utils.LayoutEnum.ROW_MAJOR:
            shape_dim_0 = cute.size(self.tile_shape_mnk[0]) // copy_elems
            thread_layout = cute.make_layout(
                (shape_dim_0, num_threads // shape_dim_0), stride=(1, shape_dim_0)
            )
        # Value layout for copy
        value_layout = (
            cute.make_layout((1, copy_elems))
            if major_mode == cutlass.utils.LayoutEnum.ROW_MAJOR
            else cute.make_layout((copy_elems, 1))
        )
        return cute.make_tiled_copy_tv(atom_async_copy, thread_layout, value_layout)

    @staticmethod
    def is_valid_dtypes(
        a_dtype: Type[cutlass.Numeric],
        b_dtype: Type[cutlass.Numeric],
        acc_dtype: Type[cutlass.Numeric],
        d_dtype: Optional[Type[cutlass.Numeric]],
        a_major: str,
        b_major: str,
    ) -> bool:
        """
        Check if the dtypes are valid

        :param a_dtype: The data type of tensor A
        :type a_dtype: Type[cutlass.Numeric]
        :param b_dtype: The data type of tensor B
        :type b_dtype: Type[cutlass.Numeric]
        :param acc_dtype: The data type of the accumulator
        :type acc_dtype: Type[cutlass.Numeric]
        :param d_dtype: The data type of the output tensor
        :type d_dtype: Type[cutlass.Numeric]
        :param a_major: major mode of tensor A
        :type a_major: str
        :param b_major: major mode of tensor B
        :type b_major: str

        :return: True if the dtypes are valid, False otherwise
        :rtype: bool
        """
        is_valid = True
        if a_dtype not in {
            cutlass.Float16,
            cutlass.BFloat16,
            cutlass.Float8E4M3FN,
            cutlass.Float8E5M2,
        }:
            is_valid = False
        # tested b_dtype
        if b_dtype not in {
            cutlass.Float16,
            cutlass.BFloat16,
            cutlass.Float8E4M3FN,
            cutlass.Float8E5M2,
        }:
            is_valid = False
        if acc_dtype not in {cutlass.Float32, cutlass.Float16}:
            is_valid = False
        # tested d_dtype
        if d_dtype not in {
            None,
            cutlass.Float32,
            cutlass.Float16,
            cutlass.BFloat16,
            cutlass.Float8E4M3FN,
            cutlass.Float8E5M2,
        }:
            is_valid = False
        # make sure a_dtype == b_dtype for Float16
        if a_dtype.width == 16 and a_dtype != b_dtype:
            is_valid = False
        # make sure a_dtype.width == b_dtype.width (i.e, Float8E4M3FN or Float8E5M2)
        if a_dtype.width != b_dtype.width:
            is_valid = False

        # for Float8 types, this implementation only supports k-major layout
        if (a_dtype.width == 8 and a_major != "k") or (b_dtype.width == 8 and b_major != "k"):
            is_valid = False
        return is_valid


def gemm_sm90(
    A: Tensor,  # (l, m, k)
    B: Tensor,  # (l, n, k)
    D: Tensor,  # (l, m, n)
    C: Optional[Tensor],  # (l, m, n)
    tile_count_semaphore: Optional[Tensor],  # (1,)
    tile_M: int,
    tile_N: int,
    cluster_M: int,
    cluster_N: int,
    pingpong: bool = False,
    persistent: bool = True,
    alpha: float | Tensor = 1.0,
    beta: float | Tensor = 1.0,
) -> None:
    L, M, K, N, tensor_infos = GemmWrapperBase.validate_and_prepare_tensors(A, B, D, C)
    GemmWrapperBase.permute_tensors(tensor_infos)
    GemmWrapperBase.extract_dtypes(tensor_infos)
    major_configs = {
        "A": ("m", "k", "l"),
        "B": ("n", "k", "l"),
        "D": ("m", "n", "l"),
        "C": ("m", "n", "l"),
    }
    GemmWrapperBase.determine_major_orders(tensor_infos, major_configs)

    acc_dtype = cutlass.Float32
    tile_shape_mnk = (tile_M, tile_N, 64)  # TODO: adjust for fp8
    cluster_shape_mnk = (cluster_M, cluster_N, 1)
    if not GemmSm90.is_valid_dtypes(
        tensor_infos["A"].dtype,
        tensor_infos["B"].dtype,
        acc_dtype,
        tensor_infos["D"].dtype,
        tensor_infos["A"].major,
        tensor_infos["B"].major,
    ):
        raise TypeError("Skipping due to unsupported combination of types and majors")

    max_active_clusters = get_max_active_clusters(cluster_M * cluster_N) if persistent else 0
    GemmWrapperBase.create_cute_tensors(tensor_infos, major_configs)

    def scalar_arg(scalar: float | Tensor):
        if isinstance(scalar, float):
            return Float32(scalar) if scalar != 1.0 else None
        else:
            assert isinstance(scalar, Tensor)
            return make_ptr(Float32, scalar.data_ptr(), cute.AddressSpace.gmem, assumed_align=4)

    epi_args = GemmSm90.EpilogueArguments(scalar_arg(alpha), scalar_arg(beta))
    scheduler_args = GemmWrapperBase.create_scheduler_args(
        max_active_clusters, tile_count_semaphore
    )
    current_stream = cutlass_torch.current_stream()
    compile_key = GemmWrapperBase.get_compile_key(
        tensor_infos,
        None,
        tile_shape_mnk,
        cluster_shape_mnk,
        pingpong,
        persistent,
        tile_count_semaphore is not None,
        2 if isinstance(alpha, Tensor) else (1 if alpha == 1.0 else 0),
        2 if isinstance(beta, Tensor) else (1 if beta == 1.0 else 0),
        key_tensor_names=("A", "B", "D", "C"),
    )
    cache = gemm_sm90.compile_cache
    if compile_key not in cache:
        gemm = GemmSm90(
            acc_dtype,
            tensor_infos["A"].dtype,
            tile_shape_mnk,
            cluster_shape_mnk,
            pingpong=pingpong,
            is_persistent=persistent,
        )
        cache[compile_key] = cute.compile(
            gemm,
            tensor_infos["A"].cute_tensor,
            tensor_infos["B"].cute_tensor,
            tensor_infos["D"].cute_tensor,
            tensor_infos["C"].cute_tensor,
            epi_args,
            scheduler_args,
            None,  # varlen_args
            None,  # mAIdx
            current_stream,
        )
    cache[compile_key](
        tensor_infos["A"].cute_tensor,
        tensor_infos["B"].cute_tensor,
        tensor_infos["D"].cute_tensor,
        tensor_infos["C"].cute_tensor,
        epi_args,
        scheduler_args,
        None,
        None,
        current_stream,
    )


gemm_sm90.compile_cache = {}<|MERGE_RESOLUTION|>--- conflicted
+++ resolved
@@ -449,14 +449,11 @@
 
         if const_expr(varlen_args is None):
             varlen_args = VarlenArguments()
-<<<<<<< HEAD
 
         has_varlen = (
             varlen_args.mCuSeqlensMTensor is not None or varlen_args.mCuSeqlensMList is not None
         )
         if const_expr(not has_varlen):
-=======
-        if const_expr(varlen_args.mCuSeqlensM is None):
             num_problems = (
                 mD.shape[2]
                 if mD is not None
@@ -466,7 +463,6 @@
                     else varlen_args.mCuSeqlensK.shape[0] - 1
                 )
             )
->>>>>>> 63ff1aec
             problem_shape_ntile_mnl = (
                 cute.ceil_div(mA.shape[0], self.tile_shape_mnk[0]),
                 cute.ceil_div(mB.shape[0], self.tile_shape_mnk[1]),
@@ -526,16 +522,6 @@
         )
         epi_c_smem_size = cute.cosize(self.epi_c_smem_layout_staged) if mC is not None else 0
 
-<<<<<<< HEAD
-        size_tensormap_in_i64 = (
-            0
-            if not has_varlen
-            or self.tensormap_update_mode == cutlass.utils.TensorMapUpdateMode.GMEM
-            else GemmSm90.num_tensormaps * GemmSm90.bytes_per_tensormap // 8
-        ) * (1 if not self.pingpong else 2)
-
-=======
->>>>>>> 63ff1aec
         @cute.struct
         class SharedStorage:
             ab_pipeline_array_ptr: cute.struct.MemRange[cutlass.Int64, self.ab_stage * 2]
@@ -578,12 +564,8 @@
             tma_tensor_c,
             epilogue_params,
             mAIdx,
-<<<<<<< HEAD
-            cu_seqlens_m,
-=======
-            varlen_args.mCuSeqlensM,
+            varlen_args.mCuSeqlensMTensor,
             varlen_args.mCuSeqlensK,
->>>>>>> 63ff1aec
             varlen_args.mTensormaps,
             tiled_mma,
             self.cluster_layout_mnk,
@@ -617,12 +599,8 @@
         mC_mnl: Optional[cute.Tensor],
         epilogue_params: ParamsBase,
         mAIdx: Optional[cute.Tensor],
-<<<<<<< HEAD
-        cu_seqlens_m: Optional[cute.Tensor | cute.TensorSSA],
-=======
         cu_seqlens_m: Optional[cute.Tensor],
         cu_seqlens_k: Optional[cute.Tensor],
->>>>>>> 63ff1aec
         tensormaps: Optional[cute.Tensor],
         tiled_mma: cute.TiledMma,
         cluster_layout_mnk: cute.Layout,
