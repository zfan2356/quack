--- conflicted
+++ resolved
@@ -334,19 +334,14 @@
         mA = from_dlpack(a_torch, assumed_align=16).mark_layout_dynamic(leading_dim=1)
         mD = from_dlpack(d_torch, assumed_align=16).mark_layout_dynamic(leading_dim=1)
         # TODO: generate random cu_seqlens_m
-<<<<<<< HEAD
         if use_cpu_varlen_m:
             mCuSeqlensMList = [cutlass.Int32(x) for x in range(0, (l + 1) * m, m)]
             mCuSeqlen = cutlass.const_expr(l + 1)
             mCuSeqlensMTensor = None
         else:
             cu_seqlens_m = torch.arange(0, l + 1, dtype=torch.int32, device="cuda") * m
-            mCuSeqlensMTensor = from_dlpack(cu_seqlens_m, assumed_align=64).mark_layout_dynamic(leading_dim=0)
+            mCuSeqlensMTensor = from_dlpack(cu_seqlens_m, assumed_align=4).mark_layout_dynamic(leading_dim=0)
             mCuSeqlen, mCuSeqlensMList = cutlass.const_expr(l + 1), None
-=======
-        cu_seqlens_m = torch.arange(0, l + 1, dtype=torch.int32, device="cuda") * m
-        mCuSeqlensM = from_dlpack(cu_seqlens_m, assumed_align=4).mark_layout_dynamic(leading_dim=0)
->>>>>>> 63ff1aec
         if gather_A:
             a_idx_reshaped = rearrange(a_idx_reshaped, "m l -> (l m)")
             mAIdx = from_dlpack(a_idx_reshaped, assumed_align=4).mark_layout_dynamic(leading_dim=0)
@@ -426,11 +421,13 @@
     )
 
     epi_args = gemm.EpilogueArguments()
-<<<<<<< HEAD
-    varlen_args = VarlenArguments(mCuSeqlensMTensor=mCuSeqlensMTensor, mCuSeqlensMList=mCuSeqlensMList, mCuSeqlen=mCuSeqlen, mTensormaps=tensormaps_tensor)
-=======
-    varlen_args = VarlenArguments(mCuSeqlensM, mCuSeqlensK, tensormaps_tensor)
->>>>>>> 63ff1aec
+    varlen_args = VarlenArguments(
+        mCuSeqlensMTensor=mCuSeqlensMTensor, 
+        mCuSeqlensK=mCuSeqlensK, 
+        mCuSeqlensMList=mCuSeqlensMList, 
+        mCuSeqlen=mCuSeqlen, 
+        mTensormaps=tensormaps_tensor
+    )
     current_stream = cuda.CUstream(torch.cuda.current_stream().cuda_stream)
     # compile gemm kernel
     compiled_gemm = cute.compile(
